{% extends "base.html" %}

{% block title %}Mail Filter Dashboard - Fresh{% endblock %}

{% block page_title %}🛡️ Mail Filter Dashboard{% endblock %}

{% block extra_css %}
<meta http-equiv="refresh" content="30">
<style>
    .status-indicator {
        position: fixed;
        top: 20px;
        right: 20px;
        background: #28a745;
        color: white;
        padding: 10px 20px;
        border-radius: 20px;
        font-size: 0.9em;
        box-shadow: 0 5px 15px rgba(0,0,0,0.2);
    }
    
    .stats-grid {
        display: grid;
        grid-template-columns: repeat(auto-fit, minmax(250px, 1fr));
        gap: 20px;
        margin: 30px 0;
    }
    
    .stat-card {
        background: white;
        padding: 25px;
        border-radius: 15px;
        box-shadow: 0 5px 15px rgba(0,0,0,0.08);
        display: flex;
        align-items: center;
        gap: 20px;
        transition: transform 0.3s ease, box-shadow 0.3s ease;
    }
    
    .stat-card:hover {
        transform: translateY(-5px);
        box-shadow: 0 10px 30px rgba(0,0,0,0.15);
    }
    
    .stat-icon {
        font-size: 3em;
    }
    
    .stat-content {
        flex: 1;
    }
    
    .stat-value {
        font-size: 2.5em;
        font-weight: 700;
        color: #333;
        line-height: 1;
    }
    
    .stat-label {
        color: #666;
        font-size: 0.9em;
        margin-bottom: 5px;
    }
    
    .stat-sublabel {
        color: #999;
        font-size: 0.8em;
        margin-top: 5px;
    }
    
    .controls {
        display: grid;
        grid-template-columns: repeat(auto-fit, minmax(200px, 1fr));
        gap: 15px;
        margin: 30px 0;
    }
    
    .recent-activity {
        margin-top: 40px;
        background: white;
        border-radius: 15px;
        padding: 25px;
        box-shadow: 0 5px 15px rgba(0,0,0,0.08);
    }
    
    .activity-table {
        width: 100%;
        border-collapse: collapse;
        margin-top: 20px;
    }
    
    .activity-table th {
        background: linear-gradient(135deg, #667eea 0%, #764ba2 100%);
        color: white;
        padding: 15px 10px;
        text-align: left;
        border: none;
        font-weight: 600;
    }
    
    .activity-table th:first-child { border-top-left-radius: 10px; }
    .activity-table th:last-child { border-top-right-radius: 10px; }
    
    .activity-table td {
        padding: 12px 10px;
        border-bottom: 1px solid #eee;
        vertical-align: top;
    }
    
    .activity-table tbody tr:hover {
        background: #f8f9fa;
    }
    
    .table-container {
        overflow-x: auto;
        -webkit-overflow-scrolling: touch;
        margin: 15px 0;
        border-radius: 8px;
    }
    
    @media (max-width: 480px) {
        .status-indicator {
            position: static;
            display: block;
            text-align: center;
            margin-bottom: 15px;
            top: auto;
            right: auto;
        }
    }
</style>
{% endblock %}

{% block content %}
<div class="status-indicator">🟢 Live Dashboard</div>

<div class="stats-grid">
    <div class="stat-card">
        <div class="stat-icon">📧</div>
        <div class="stat-content">
            <div class="stat-label">Email Accounts</div>
            <div class="stat-value">{{ stats.total_accounts }}</div>
            <div class="stat-sublabel">{% if stats.total_accounts > 0 %}Active{% else %}None configured{% endif %}</div>
        </div>
    </div>
    
    <div class="stat-card">
        <div class="stat-icon">📊</div>
        <div class="stat-content">
            <div class="stat-label">Emails Processed</div>
            <div class="stat-value">{{ stats.total_emails }}</div>
            <div class="stat-sublabel">Total lifetime</div>
        </div>
    </div>
    
    <div class="stat-card">
        <div class="stat-icon">🎯</div>
        <div class="stat-content">
            <div class="stat-label">Total Sessions</div>
            <div class="stat-value">{{ stats.sessions_count }}</div>
            <div class="stat-sublabel">Processing runs</div>
        </div>
    </div>
    
    <div class="stat-card">
        <div class="stat-icon">💾</div>
        <div class="stat-content">
            <div class="stat-label">Database Size</div>
            <div class="stat-value">{{ stats.db_size_mb }} MB</div>
            <div class="stat-sublabel">SQLite storage</div>
        </div>
    </div>
</div>

<<<<<<< HEAD
<div class="controls">
    <button class="btn btn-success" onclick="runBatch()">🚀 Run Batch Processing</button>
    <a href="/accounts" class="btn btn-primary">🎯 Single Account Filter</a>
    <a href="/analytics" class="btn btn-warning">📊 Analytics & Reports</a>
    <a href="/report" class="btn btn-primary">📋 Last Import Report</a>
    <a href="/validate" class="btn btn-info">🔍 Category Validation</a>
    <a href="/timer" class="btn btn-info">⏰ Timer Control</a>
    <button class="btn" onclick="window.location.reload()">🔄 Refresh Data</button>
</div>

<div class="recent-activity">
    <h2>📋 Latest Email Activity</h2>
    <div class="table-container">
        <table class="activity-table">
            <thead>
                <tr>
                    <th>Date/Time</th>
                    <th>Action</th>
                    <th>Category</th>
                    <th>Sender</th>
                    <th>Subject</th>
=======
<!-- 4-Category Classification Display -->
<div class="analytics-card mb-3">
    <h3 class="card-title">📊 Email Classification Overview</h3>
    <div class="stats-grid">
        <div class="stat-card" style="border-top-color: #28a745;">
            <div class="stat-icon">🟢</div>
            <div class="stat-content">
                <div class="stat-value">{{ stats.legitimate_count | default(0) }}</div>
                <div class="stat-label">Legitimate</div>
                <div class="stat-sublabel">Business & Personal</div>
            </div>
        </div>
        <div class="stat-card" style="border-top-color: #ffc107;">
            <div class="stat-icon">🟡</div>
            <div class="stat-content">
                <div class="stat-value">{{ stats.marketing_count | default(0) }}</div>
                <div class="stat-label">Marketing</div>
                <div class="stat-sublabel">Newsletters & Promotions</div>
            </div>
        </div>
        <div class="stat-card" style="border-top-color: #fd7e14;">
            <div class="stat-icon">🟠</div>
            <div class="stat-content">
                <div class="stat-value">{{ stats.suspicious_count | default(0) }}</div>
                <div class="stat-label">Suspicious</div>
                <div class="stat-sublabel">Potential Threats</div>
            </div>
        </div>
        <div class="stat-card" style="border-top-color: #dc3545;">
            <div class="stat-icon">🔴</div>
            <div class="stat-content">
                <div class="stat-value">{{ stats.spam_count | default(0) }}</div>
                <div class="stat-label">Spam/Phishing</div>
                <div class="stat-sublabel">Confirmed Threats</div>
            </div>
        </div>
    </div>
</div>

<!-- Recent Emails with 4-Category Display -->
<div class="analytics-card">
    <h3 class="card-title">📧 Recent Email Activity</h3>
    <div class="table-container">
        <table class="data-table">
            <thead>
                <tr>
                    <th>Time</th>
                    <th>Sender</th>
                    <th>Subject</th>
                    <th>Category</th>
                    <th>Confidence</th>
                    <th>Action</th>
>>>>>>> 0dc71440
                </tr>
            </thead>
            <tbody>
                {% for email in recent_emails %}
                <tr>
                    <td>{{ email.timestamp }}</td>
<<<<<<< HEAD
                    <td style="color: {% if email.action == 'DELETED' %}#dc3545{% else %}#28a745{% endif %}; font-weight: bold;">
                        {% if email.action == 'DELETED' %}🗑️{% else %}🛡️{% endif %} {{ email.action | escape }}
                    </td>
                    <td>{{ email.category | escape }}</td>
                    <td style="font-family: monospace; font-size: 0.9em;">
                        {% if email.sender_email|length > 30 %}
                            {{ email.sender_email[:30] | escape }}...
                        {% else %}
                            {{ email.sender_email | escape }}
                        {% endif %}
                    </td>
                    <td>
                        {% if email.subject|length > 40 %}
                            {{ email.subject[:40] | escape }}...
                        {% else %}
                            {{ email.subject | escape }}
                        {% endif %}
                    </td>
=======
                    <td>{{ email.sender | escape }}</td>
                    <td>{{ email.subject | escape | truncate(50) }}</td>
                    <td>
                        <span class="category-badge category-{{ email.new_category | lower }}">
                            {% if email.new_category == 'LEGITIMATE' %}
                                🟢 {{ email.new_category }}
                            {% elif email.new_category == 'MARKETING' %}
                                🟡 {{ email.new_category }}
                            {% elif email.new_category == 'SUSPICIOUS' %}
                                🟠 {{ email.new_category }}
                            {% elif email.new_category == 'SPAM' %}
                                🔴 {{ email.new_category }}
                            {% else %}
                                {{ email.category }}
                            {% endif %}
                        </span>
                    </td>
                    <td>{{ "%.1f%%" | format(email.confidence_score * 100) }}</td>
                    <td>
                        <span class="action-{{ email.action | lower }}">
                            {{ email.action }}
                        </span>
                    </td>
                </tr>
                {% else %}
                <tr>
                    <td colspan="6" class="text-center text-muted">No recent emails processed</td>
>>>>>>> 0dc71440
                </tr>
                {% endfor %}
            </tbody>
        </table>
    </div>
</div>

<<<<<<< HEAD
<div style="text-align: center; margin-top: 40px; color: #666;">
    <small>Fresh Mail Filter Interface • Auto-refresh every 30 seconds • Last updated: {{ last_updated }}</small>
</div>

<script>
function runBatch() {
    if (confirm('Run batch processing now? This will process all accounts.')) {
        fetch('/process-now', {method: 'POST'})
            .then(response => response.json())
            .then(data => {
                alert(data.message || 'Batch processing started!');
                setTimeout(() => window.location.reload(), 2000);
            })
            .catch(error => {
                alert('Error: ' + error);
            });
    }
}
</script>
=======
<div class="controls">
    <a href="/timer" class="btn btn-primary">Timer Control</a>
    <a href="/analytics" class="btn btn-info">Analytics</a>
    <a href="/accounts" class="btn btn-success">Manage Accounts</a>
    <a href="/batch/run" class="btn btn-warning" onclick="return confirm('Run batch processing now?')">Run Batch</a>
</div>
{% endblock %}

{% block extra_css %}
<style>
.category-badge {
    padding: 4px 8px;
    border-radius: 4px;
    font-size: 0.85em;
    font-weight: 600;
}

.category-legitimate {
    background-color: #d4edda;
    color: #155724;
}

.category-marketing {
    background-color: #fff3cd;
    color: #856404;
}

.category-suspicious {
    background-color: #ffe4b5;
    color: #d2691e;
}

.category-spam {
    background-color: #f8d7da;
    color: #721c24;
}

.action-keep {
    color: #28a745;
    font-weight: 600;
}

.action-delete {
    color: #dc3545;
    font-weight: 600;
}

.action-review {
    color: #ffc107;
    font-weight: 600;
}
</style>
>>>>>>> 0dc71440
{% endblock %}<|MERGE_RESOLUTION|>--- conflicted
+++ resolved
@@ -1,201 +1,19 @@
 {% extends "base.html" %}
 
-{% block title %}Mail Filter Dashboard - Fresh{% endblock %}
+{% block title %}Dashboard - Atlas Email{% endblock %}
 
-{% block page_title %}🛡️ Mail Filter Dashboard{% endblock %}
-
-{% block extra_css %}
-<meta http-equiv="refresh" content="30">
-<style>
-    .status-indicator {
-        position: fixed;
-        top: 20px;
-        right: 20px;
-        background: #28a745;
-        color: white;
-        padding: 10px 20px;
-        border-radius: 20px;
-        font-size: 0.9em;
-        box-shadow: 0 5px 15px rgba(0,0,0,0.2);
-    }
-    
-    .stats-grid {
-        display: grid;
-        grid-template-columns: repeat(auto-fit, minmax(250px, 1fr));
-        gap: 20px;
-        margin: 30px 0;
-    }
-    
-    .stat-card {
-        background: white;
-        padding: 25px;
-        border-radius: 15px;
-        box-shadow: 0 5px 15px rgba(0,0,0,0.08);
-        display: flex;
-        align-items: center;
-        gap: 20px;
-        transition: transform 0.3s ease, box-shadow 0.3s ease;
-    }
-    
-    .stat-card:hover {
-        transform: translateY(-5px);
-        box-shadow: 0 10px 30px rgba(0,0,0,0.15);
-    }
-    
-    .stat-icon {
-        font-size: 3em;
-    }
-    
-    .stat-content {
-        flex: 1;
-    }
-    
-    .stat-value {
-        font-size: 2.5em;
-        font-weight: 700;
-        color: #333;
-        line-height: 1;
-    }
-    
-    .stat-label {
-        color: #666;
-        font-size: 0.9em;
-        margin-bottom: 5px;
-    }
-    
-    .stat-sublabel {
-        color: #999;
-        font-size: 0.8em;
-        margin-top: 5px;
-    }
-    
-    .controls {
-        display: grid;
-        grid-template-columns: repeat(auto-fit, minmax(200px, 1fr));
-        gap: 15px;
-        margin: 30px 0;
-    }
-    
-    .recent-activity {
-        margin-top: 40px;
-        background: white;
-        border-radius: 15px;
-        padding: 25px;
-        box-shadow: 0 5px 15px rgba(0,0,0,0.08);
-    }
-    
-    .activity-table {
-        width: 100%;
-        border-collapse: collapse;
-        margin-top: 20px;
-    }
-    
-    .activity-table th {
-        background: linear-gradient(135deg, #667eea 0%, #764ba2 100%);
-        color: white;
-        padding: 15px 10px;
-        text-align: left;
-        border: none;
-        font-weight: 600;
-    }
-    
-    .activity-table th:first-child { border-top-left-radius: 10px; }
-    .activity-table th:last-child { border-top-right-radius: 10px; }
-    
-    .activity-table td {
-        padding: 12px 10px;
-        border-bottom: 1px solid #eee;
-        vertical-align: top;
-    }
-    
-    .activity-table tbody tr:hover {
-        background: #f8f9fa;
-    }
-    
-    .table-container {
-        overflow-x: auto;
-        -webkit-overflow-scrolling: touch;
-        margin: 15px 0;
-        border-radius: 8px;
-    }
-    
-    @media (max-width: 480px) {
-        .status-indicator {
-            position: static;
-            display: block;
-            text-align: center;
-            margin-bottom: 15px;
-            top: auto;
-            right: auto;
-        }
-    }
-</style>
-{% endblock %}
+{% block page_title %}Atlas Email Dashboard{% endblock %}
 
 {% block content %}
-<div class="status-indicator">🟢 Live Dashboard</div>
-
 <div class="stats-grid">
-    <div class="stat-card">
-        <div class="stat-icon">📧</div>
-        <div class="stat-content">
-            <div class="stat-label">Email Accounts</div>
-            <div class="stat-value">{{ stats.total_accounts }}</div>
-            <div class="stat-sublabel">{% if stats.total_accounts > 0 %}Active{% else %}None configured{% endif %}</div>
-        </div>
-    </div>
+    {% from "components/stat_card.html" import email_accounts_card, emails_processed_card, accuracy_card, spam_detected_card %}
     
-    <div class="stat-card">
-        <div class="stat-icon">📊</div>
-        <div class="stat-content">
-            <div class="stat-label">Emails Processed</div>
-            <div class="stat-value">{{ stats.total_emails }}</div>
-            <div class="stat-sublabel">Total lifetime</div>
-        </div>
-    </div>
-    
-    <div class="stat-card">
-        <div class="stat-icon">🎯</div>
-        <div class="stat-content">
-            <div class="stat-label">Total Sessions</div>
-            <div class="stat-value">{{ stats.sessions_count }}</div>
-            <div class="stat-sublabel">Processing runs</div>
-        </div>
-    </div>
-    
-    <div class="stat-card">
-        <div class="stat-icon">💾</div>
-        <div class="stat-content">
-            <div class="stat-label">Database Size</div>
-            <div class="stat-value">{{ stats.db_size_mb }} MB</div>
-            <div class="stat-sublabel">SQLite storage</div>
-        </div>
-    </div>
+    {{ email_accounts_card(stats.total_accounts) }}
+    {{ emails_processed_card(stats.total_emails) }}
+    {{ accuracy_card("95.6") }}
+    {{ spam_detected_card(stats.spam_count) }}
 </div>
 
-<<<<<<< HEAD
-<div class="controls">
-    <button class="btn btn-success" onclick="runBatch()">🚀 Run Batch Processing</button>
-    <a href="/accounts" class="btn btn-primary">🎯 Single Account Filter</a>
-    <a href="/analytics" class="btn btn-warning">📊 Analytics & Reports</a>
-    <a href="/report" class="btn btn-primary">📋 Last Import Report</a>
-    <a href="/validate" class="btn btn-info">🔍 Category Validation</a>
-    <a href="/timer" class="btn btn-info">⏰ Timer Control</a>
-    <button class="btn" onclick="window.location.reload()">🔄 Refresh Data</button>
-</div>
-
-<div class="recent-activity">
-    <h2>📋 Latest Email Activity</h2>
-    <div class="table-container">
-        <table class="activity-table">
-            <thead>
-                <tr>
-                    <th>Date/Time</th>
-                    <th>Action</th>
-                    <th>Category</th>
-                    <th>Sender</th>
-                    <th>Subject</th>
-=======
 <!-- 4-Category Classification Display -->
 <div class="analytics-card mb-3">
     <h3 class="card-title">📊 Email Classification Overview</h3>
@@ -248,33 +66,12 @@
                     <th>Category</th>
                     <th>Confidence</th>
                     <th>Action</th>
->>>>>>> 0dc71440
                 </tr>
             </thead>
             <tbody>
                 {% for email in recent_emails %}
                 <tr>
                     <td>{{ email.timestamp }}</td>
-<<<<<<< HEAD
-                    <td style="color: {% if email.action == 'DELETED' %}#dc3545{% else %}#28a745{% endif %}; font-weight: bold;">
-                        {% if email.action == 'DELETED' %}🗑️{% else %}🛡️{% endif %} {{ email.action | escape }}
-                    </td>
-                    <td>{{ email.category | escape }}</td>
-                    <td style="font-family: monospace; font-size: 0.9em;">
-                        {% if email.sender_email|length > 30 %}
-                            {{ email.sender_email[:30] | escape }}...
-                        {% else %}
-                            {{ email.sender_email | escape }}
-                        {% endif %}
-                    </td>
-                    <td>
-                        {% if email.subject|length > 40 %}
-                            {{ email.subject[:40] | escape }}...
-                        {% else %}
-                            {{ email.subject | escape }}
-                        {% endif %}
-                    </td>
-=======
                     <td>{{ email.sender | escape }}</td>
                     <td>{{ email.subject | escape | truncate(50) }}</td>
                     <td>
@@ -302,7 +99,6 @@
                 {% else %}
                 <tr>
                     <td colspan="6" class="text-center text-muted">No recent emails processed</td>
->>>>>>> 0dc71440
                 </tr>
                 {% endfor %}
             </tbody>
@@ -310,27 +106,6 @@
     </div>
 </div>
 
-<<<<<<< HEAD
-<div style="text-align: center; margin-top: 40px; color: #666;">
-    <small>Fresh Mail Filter Interface • Auto-refresh every 30 seconds • Last updated: {{ last_updated }}</small>
-</div>
-
-<script>
-function runBatch() {
-    if (confirm('Run batch processing now? This will process all accounts.')) {
-        fetch('/process-now', {method: 'POST'})
-            .then(response => response.json())
-            .then(data => {
-                alert(data.message || 'Batch processing started!');
-                setTimeout(() => window.location.reload(), 2000);
-            })
-            .catch(error => {
-                alert('Error: ' + error);
-            });
-    }
-}
-</script>
-=======
 <div class="controls">
     <a href="/timer" class="btn btn-primary">Timer Control</a>
     <a href="/analytics" class="btn btn-info">Analytics</a>
@@ -383,5 +158,4 @@
     font-weight: 600;
 }
 </style>
->>>>>>> 0dc71440
 {% endblock %}