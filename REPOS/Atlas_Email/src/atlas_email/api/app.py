#!/usr/bin/env python3
"""
Fresh KISS Web Interface for Mail Filter - Rebuilt from Scratch
"""

import json
import subprocess
import sys
from datetime import datetime, timedelta
from typing import List
from pathlib import Path

# Add project root to path so config module can be found
project_root = Path(__file__).parent.parent.parent.parent
sys.path.insert(0, str(project_root))

# Check dependencies
try:
    from fastapi import FastAPI, Request, Form
    from fastapi.responses import HTMLResponse, JSONResponse
    from fastapi.templating import Jinja2Templates
    from fastapi.staticfiles import StaticFiles
    import uvicorn
except ImportError:
    print("❌ Missing dependencies: pip install fastapi uvicorn")
    sys.exit(1)

# Import your existing modules
from atlas_email.models.database import db
from atlas_email.models.db_logger import logger
from config.credentials import db_credentials
from atlas_email.utils.batch_timer import AutoBatchTimer
from atlas_email.ml.ensemble_classifier import EnsembleHybridClassifier
# get_filters will be imported locally when needed

# ML Training Integration
import threading

# Initialize classifier for re-classification
hybrid_classifier = None

def get_classifier():
    """Get initialized classifier for re-classification"""
    global hybrid_classifier
    if hybrid_classifier is None:
        try:
            print("🔄 Initializing classifier for re-classification...")
            hybrid_classifier = EnsembleHybridClassifier()
            print("✅ Classifier initialized successfully")
        except Exception as e:
            print(f"❌ Failed to initialize classifier: {e}")
            import traceback
            traceback.print_exc()
            hybrid_classifier = None
    return hybrid_classifier

def _trigger_ml_training_async(feedback_type='incorrect'):
    """Trigger ML training in background thread when feedback is received"""
    def run_training():
        try:
            print(f"🤖 Starting ML training trigger for feedback type: {feedback_type}")
            
            # Import and run binary feedback processor
            from atlas_email.ml.feedback_processor import BinaryFeedbackProcessor
            processor = BinaryFeedbackProcessor()
            
            # Get count of unprocessed feedback
            unprocessed_count = len(processor.get_unprocessed_feedback())
            print(f"📊 Found {unprocessed_count} unprocessed feedback records")
            
            # Only trigger training if we have enough feedback or if this is incorrect feedback
            if feedback_type == 'incorrect' or unprocessed_count >= 5:
                print(f"🚀 Triggering ML retraining (threshold met)")
                results = processor.process_all_unprocessed_feedback()
                print(f"✅ ML training completed: {results}")
            else:
                print(f"⏭️ Skipping ML training (not enough feedback: {unprocessed_count}/5)")
                
        except Exception as e:
            print(f"❌ ML training failed: {e}")
            import traceback
            traceback.print_exc()
    
    # Run in background thread to avoid blocking the web request
    training_thread = threading.Thread(target=run_training, daemon=True)
    training_thread.start()
    print(f"🔄 ML training triggered in background thread")

def reclassify_email(email_data):
    """Re-classify an email using current system and return new classification"""
    classifier = get_classifier()
    if not classifier:
        return {"error": "Classifier not available", "current_category": "Unknown", "confidence": 0.0}
    
    try:
        # Extract data for classification
        sender = email_data.get('sender_email', '')
        subject = email_data.get('subject', '')
        headers = ""  # We don't have headers in the stored data
        
        print(f"🔄 Re-classifying: {sender} | {subject}")
        
        # Run classification with correct parameters
        result = classifier.classify_email(sender, subject, headers)
        
        print(f"✅ Classification result: {result}")
        
        return {
            "current_category": result.get('category', 'Unknown'),
            "confidence": round(result.get('confidence', 0.0), 2),
            "reason": result.get('reasoning', 'Current system classification'),
            "system_agrees": result.get('category') == email_data.get('category'),
            "features": result.get('features', {}),
            "method": result.get('method', 'hybrid')
        }
        
    except Exception as e:
        print(f"❌ Re-classification error: {e}")
        import traceback
        traceback.print_exc()
        return {"error": str(e), "current_category": "Error", "confidence": 0.0}

def get_next_classification_alternative(sender: str, subject: str, original_category: str, email_id: int) -> str:
    """
    ALTERNATIVE RANKING SYSTEM: Get the next logical classification alternative.
    
    This function is called when user clicks thumbs down to cycle through
    ranked alternative classifications until user accepts one.
    
    Args:
        sender: Email sender address
        subject: Email subject line
        original_category: Current classification that user rejected
        email_id: Database ID for tracking attempts
        
    Returns:
        Next best alternative classification
    """
    try:
        from atlas_email.filters.keyword_processor import keyword_processor
        
        # Check if we've already tried alternatives for this email
        existing_attempts = db.execute_query("""
            SELECT user_classification FROM user_feedback 
            WHERE email_uid = ? AND feedback_type = 'incorrect'
            ORDER BY timestamp DESC
        """, (f"internal_{email_id}",))
        
        # Get all possible ranked classifications
        all_text = f"{subject} {sender}".lower()
        ranked_alternatives = keyword_processor.get_ranked_classifications(
            all_text, sender, confidence_threshold=0.2, limit=8
        )
        
        print(f"🎯 Ranked alternatives for email {email_id}: {[cat for cat, conf, spec in ranked_alternatives]}")
        
        # Build list of categories to exclude (original + previously tried)
        excluded_categories = {original_category}
        for attempt in existing_attempts:
            if attempt[0]:  # user_classification is not null
                excluded_categories.add(attempt[0])
        
        # Find next best alternative that hasn't been tried
        for category, confidence, specificity in ranked_alternatives:
            if category not in excluded_categories:
                print(f"✅ Selected next alternative: {category} (confidence: {confidence:.2f}, specificity: {specificity:.2f})")
                return category
        
        # If we've exhausted all logical alternatives, fall back to "Not Spam"
        if "Not Spam" not in excluded_categories:
            print("🔄 Falling back to 'Not Spam' - all alternatives exhausted")
            return "Not Spam"
        
        # Ultimate fallback - return "Marketing Spam" (should never reach here)
        print("⚠️ All alternatives exhausted, using final fallback")
        return "Marketing Spam"
        
    except Exception as e:
        print(f"❌ Error getting next classification alternative: {e}")
        import traceback
        traceback.print_exc()
        
        # Fallback on error
        simple_fallbacks = ["Marketing Spam", "Promotional Email", "Not Spam"]
        for fallback in simple_fallbacks:
            if fallback != original_category:
                return fallback
        return "Not Spam"

app = FastAPI(title="Mail Filter Web Interface - Fresh", version="2.0.0")

# Initialize Jinja2 templates
templates_dir = Path(__file__).parent / "templates"
templates = Jinja2Templates(directory=str(templates_dir))

# Mount static files
static_dir = Path(__file__).parent / "static"
app.mount("/static", StaticFiles(directory=str(static_dir)), name="static")

# Global variables for timer management
web_timer = None

def initialize_web_timer():
    """Initialize the auto batch timer for web interface"""
    global web_timer
    
    def batch_callback():
        # Import here to avoid circular imports
        from atlas_email.core.processing_controller import batch_processing_for_timer
        return batch_processing_for_timer()
    
    web_timer = AutoBatchTimer(batch_callback)
    return web_timer

# Initialize timer on startup
web_timer = initialize_web_timer()

@app.get("/", response_class=HTMLResponse)
async def dashboard(request: Request):
    """Main dashboard - completely rebuilt"""
    
    print("🚨 FRESH DASHBOARD FUNCTION CALLED!")  # Debug
    
    try:
        # Force fresh connection
        db.close_connection()
        
        # Get database stats
        stats = db.get_database_stats()
        print(f"📊 Stats: {stats}")
        
        # Get accounts
        accounts = db_credentials.load_credentials()
        account_count = len(accounts) if accounts else 0
        print(f"👤 Accounts: {account_count}")
        
        # Map bulletproof count to expected key for template compatibility
        stats['processed_emails_count'] = stats.get('processed_emails_bulletproof_count', 0)
        stats['total_emails'] = stats.get('processed_emails_bulletproof_count', 0)
        stats['total_accounts'] = len(accounts) if accounts else 0
        
        # Get LATEST emails with explicit timestamp sorting
        print("🔍 Fetching latest emails...")
        latest_emails = db.execute_query("""
            SELECT 
                datetime(timestamp) as formatted_time,
                timestamp,
                action, 
                sender_email, 
                subject, 
                category,
                new_category,
                subcategory,
                confidence_score,
                reason,
                id
            FROM processed_emails_bulletproof 
            ORDER BY datetime(timestamp) DESC, id DESC
            LIMIT 15
        """)
        
        print(f"📧 Found {len(latest_emails)} recent emails")
        
        # Format emails for template
<<<<<<< HEAD
        formatted_emails = []
        for email in latest_emails:
            try:
                # Parse timestamp - already in local time, no timezone conversion needed
                dt = datetime.fromisoformat(email['timestamp'].replace('T', ' ').replace('Z', ''))
                time_display = dt.strftime("%H:%M:%S")
                date_display = dt.strftime("%m/%d")
                full_timestamp = f"{date_display} {time_display}"
            except:
                full_timestamp = "Unknown"
            
            formatted_emails.append({
                'timestamp': full_timestamp,
                'action': email['action'],
                'sender_email': email['sender_email'] or '',
                'subject': email['subject'] or '',
                'category': email['category'] or 'Unknown',
                'reason': email['reason'] or ''
            })
        
        # Prepare context for template
        context = {
            'request': request,
            'stats': {
                'total_accounts': account_count,
                'total_emails': f"{stats.get('processed_emails_count', 0):,}",
                'spam_count': stats.get('spam_count', 0),
                'sessions_count': stats.get('sessions_count', 0),
                'db_size_mb': f"{stats.get('db_size_mb', 0):.1f}"
            },
            'emails': formatted_emails,
            'last_updated': datetime.now().strftime('%H:%M:%S')
        }
        
        return templates.TemplateResponse("pages/dashboard.html", context)
=======
        recent_emails = []
        for email in latest_emails:
            recent_emails.append({
                'timestamp': email.get('timestamp', ''),
                'sender': email.get('sender_email', ''),
                'subject': email.get('subject', ''),
                'category': email.get('category', ''),
                'new_category': email.get('new_category', email.get('category', '')),
                'subcategory': email.get('subcategory', ''),
                'confidence_score': float(email.get('confidence_score', 0.0)),
                'action': email.get('action', ''),
                'reason': email.get('reason', '')
            })
        
        # Get 4-category counts
        category_counts = db.execute_query("""
            SELECT 
                COALESCE(new_category, category) as cat,
                COUNT(*) as count
            FROM processed_emails_bulletproof
            GROUP BY COALESCE(new_category, category)
        """)
        
        # Initialize category counts
        stats['legitimate_count'] = 0
        stats['marketing_count'] = 0  
        stats['suspicious_count'] = 0
        stats['spam_count'] = 0
        
        # Map counts to 4-category system
        for row in category_counts:
            cat = (row.get('cat') or '').upper()
            count = row.get('count', 0)
            
            if cat == 'LEGITIMATE':
                stats['legitimate_count'] = count
            elif cat == 'MARKETING':
                stats['marketing_count'] = count
            elif cat == 'SUSPICIOUS':
                stats['suspicious_count'] = count
            elif cat in ['SPAM', 'PHISHING']:
                stats['spam_count'] += count
        
        # Use template instead of inline HTML
        return templates.TemplateResponse(
            "pages/dashboard.html",
            {
                "request": request,
                "stats": stats,
                "recent_emails": recent_emails,
                "emails": latest_emails  # Keep for backward compatibility
            }
        )
>>>>>>> 0dc71440
        
    except Exception as e:
        print(f"❌ Dashboard error: {e}")
        import traceback
        traceback.print_exc()
        return HTMLResponse(f"<h1>Error: {e}</h1>")


@app.get("/timer", response_class=HTMLResponse)
async def timer_control(request: Request):
    """Timer control page"""
    print("⏰ TIMER CONTROL PAGE CALLED!")
    
    timer_active = web_timer.is_timer_active() if web_timer else False
    timer_minutes = web_timer.timer_minutes if web_timer else 0
    repeat_mode = web_timer.repeat_timer if web_timer else False
    execution_count = web_timer.execution_count if web_timer else 0
    
    # Get timer status details
    timer_status = "Inactive"
    timer_details = ""
    if web_timer and web_timer.is_timer_active():
        timer_status = "Active"
        if web_timer.start_time:
            elapsed = datetime.now() - web_timer.start_time
            remaining = timedelta(minutes=web_timer.timer_minutes) - elapsed
            if remaining.total_seconds() > 0:
                mins = int(remaining.total_seconds() / 60)
                timer_details = f"{mins} minutes remaining"
    
    context = {
        'request': request,
        'timer_active': timer_active,
        'timer_minutes': timer_minutes,
        'repeat_mode': repeat_mode,
        'execution_count': execution_count,
        'timer_details': timer_details
    }
    
    return templates.TemplateResponse("pages/timer.html", context)

# API Endpoints for Timer Control
@app.post("/api/timer/set")
async def set_timer(request: Request):
    """Set timer configuration"""
    try:
        data = await request.json()
        minutes = data.get('minutes', 30)
        repeat_mode = data.get('repeat_mode', False)
        
        if web_timer:
            web_timer.timer_minutes = minutes
            web_timer.repeat_timer = repeat_mode
            
            return {"success": True, "message": f"Timer set to {minutes} minutes ({'repeating' if repeat_mode else 'one-time'})"}
        else:
            return {"success": False, "message": "Timer not initialized"}
    except Exception as e:
        return {"success": False, "message": f"Error: {str(e)}"}

@app.post("/api/timer/start")
async def start_timer():
    """Start the timer"""
    try:
        if web_timer and not web_timer.is_timer_active():
            if web_timer.timer_minutes > 0:
                web_timer._start_timer()
                return {"success": True, "message": "Timer started successfully"}
            else:
                return {"success": False, "message": "Please set timer duration first"}
        else:
            return {"success": False, "message": "Timer already active or not initialized"}
    except Exception as e:
        return {"success": False, "message": f"Error: {str(e)}"}

@app.post("/api/timer/stop")
async def stop_timer():
    """Stop the timer"""
    try:
        if web_timer and web_timer.is_timer_active():
            web_timer.stop_requested = True
            web_timer.timer_active = False
            return {"success": True, "message": "Timer stopped successfully"}
        else:
            return {"success": False, "message": "Timer not active"}
    except Exception as e:
        return {"success": False, "message": f"Error: {str(e)}"}

@app.get("/api/country-classifications/{country_code}")
async def get_country_classifications(country_code: str):
    """Get spam classification breakdown for a specific country"""
    print(f"🌍 COUNTRY CLASSIFICATIONS API called for {country_code}")
    
    try:
        classifications_raw = db.execute_query("""
            SELECT 
                category,
                COUNT(*) as count,
                COUNT(*) * 100.0 / SUM(COUNT(*)) OVER() as percentage
            FROM processed_emails_bulletproof 
            WHERE sender_country_code = ?
            AND category IS NOT NULL
            AND action = 'DELETED'
            AND category NOT IN ('Marketing', 'Promotional', 'Whitelisted', 'Marketing Spam', 'Promotional Email', 'Transactional', 'TRANSACTIONAL', 'BUSINESS_TRANSACTION')
            GROUP BY category
            ORDER BY count DESC 
            LIMIT 7
        """, (country_code,))
        
        classifications = [dict(row) for row in classifications_raw]
        
        return {
            "success": True,
            "country_code": country_code,
            "classifications": classifications
        }
        
    except Exception as e:
        print(f"❌ Country classifications error: {e}")
        return {"success": False, "message": f"Error getting classifications: {str(e)}"}

@app.get("/analytics", response_class=HTMLResponse)
async def analytics_dashboard(request: Request):
    """Analytics and reporting dashboard using Jinja2 template"""
    print("📊 ANALYTICS DASHBOARD CALLED!")
    
    try:
        # Get comprehensive analytics data
        analytics_data = get_analytics_data()
        
        # Calculate effectiveness rate
        eff = analytics_data['effectiveness']
        total = eff.get('total_count', 0)
        deleted = eff.get('deleted_count', 0)
        effectiveness_rate = (deleted / total * 100) if total > 0 else 0
        
        # Provider icons for account breakdown
        provider_icons = {
            'gmail': '📧',
            'icloud': '☁️',
            'outlook': '📨',
            'yahoo': '📮',
            'other': '📧'
        }
        
        return templates.TemplateResponse("pages/analytics.html", {
            "request": request,
            "effectiveness": analytics_data['effectiveness'],
            "effectiveness_rate": effectiveness_rate,
            "categories": analytics_data['categories'],
            "daily_activity": analytics_data['daily_activity'],
            "spam_domains": analytics_data['spam_domains'],
            "session_stats": analytics_data['session_stats'],
            "account_breakdown_total": analytics_data['account_breakdown_total'],
            "account_breakdown_spam": analytics_data['account_breakdown_spam'],
            "geographic_data": analytics_data['geographic_data'],
            "provider_icons": provider_icons
        })
        
    except Exception as e:
        print(f"❌ Analytics error: {e}")
        import traceback
        traceback.print_exc()
        return templates.TemplateResponse("pages/analytics.html", {
            "request": request,
            "error": str(e)
        })

def get_analytics_data():
    """Gather analytics data from database"""
    
    # Get processing effectiveness (last 30 days)
    effectiveness_raw = db.execute_query("""
        SELECT 
            COUNT(CASE WHEN action = 'DELETED' THEN 1 END) as deleted_count,
            COUNT(CASE WHEN action = 'PRESERVED' THEN 1 END) as preserved_count,
            COUNT(*) as total_count
        FROM processed_emails_bulletproof 
        WHERE datetime(timestamp) > datetime('now', '-30 days')
    """)
    effectiveness = dict(effectiveness_raw[0]) if effectiveness_raw else {}
    
    # Get spam categories breakdown
    categories_raw = db.execute_query("""
        SELECT 
            category,
            COUNT(*) as count,
            COUNT(*) * 100.0 / SUM(COUNT(*)) OVER() as percentage
        FROM processed_emails_bulletproof 
        WHERE action = 'DELETED' 
        AND datetime(timestamp) > datetime('now', '-30 days')
        AND category IS NOT NULL
        GROUP BY category 
        ORDER BY count DESC 
        LIMIT 10
    """)
    categories = [dict(row) for row in categories_raw]
    
    # Get daily activity (last 14 days)
    daily_activity_raw = db.execute_query("""
        SELECT 
            DATE(timestamp) as date,
            COUNT(CASE WHEN action = 'DELETED' THEN 1 END) as deleted,
            COUNT(CASE WHEN action = 'PRESERVED' THEN 1 END) as preserved
        FROM processed_emails_bulletproof 
        WHERE datetime(timestamp) > datetime('now', '-14 days')
        GROUP BY DATE(timestamp)
        ORDER BY date DESC
    """)
    daily_activity = [dict(row) for row in daily_activity_raw]
    
    # Get top spam domains
    spam_domains_raw = db.execute_query("""
        SELECT 
            sender_domain,
            COUNT(*) as count
        FROM processed_emails_bulletproof 
        WHERE action = 'DELETED' 
        AND datetime(timestamp) > datetime('now', '-30 days')
        AND sender_domain IS NOT NULL
        GROUP BY sender_domain 
        ORDER BY count DESC 
        LIMIT 10
    """)
    spam_domains = [dict(row) for row in spam_domains_raw]
    
    # Get session performance
    session_stats_raw = db.execute_query("""
        SELECT 
            AVG(total_deleted + total_preserved) as avg_emails_per_session,
            AVG(total_deleted * 100.0 / NULLIF(total_deleted + total_preserved, 0)) as avg_deletion_rate,
            COUNT(*) as total_sessions
        FROM sessions 
        WHERE datetime(start_time) > datetime('now', '-30 days')
    """)
    session_stats = dict(session_stats_raw[0]) if session_stats_raw else {}
    
    # Get account breakdown by provider - TOTAL MAIL (last 30 days)
    account_breakdown_total_raw = db.execute_query("""
        SELECT 
            a.provider,
            COUNT(pe.id) as email_count,
            COUNT(pe.id) * 100.0 / SUM(COUNT(pe.id)) OVER() as percentage
        FROM processed_emails_bulletproof pe
        JOIN sessions s ON pe.session_id = s.id
        JOIN accounts a ON s.account_id = a.id
        WHERE datetime(pe.timestamp) > datetime('now', '-30 days')
        GROUP BY a.provider
        ORDER BY email_count DESC
    """)
    account_breakdown_total = [dict(row) for row in account_breakdown_total_raw]
    
    # Get account breakdown by provider - SPAM ONLY (last 30 days)
    account_breakdown_spam_raw = db.execute_query("""
        SELECT 
            a.provider,
            COUNT(pe.id) as spam_count,
            COUNT(pe.id) * 100.0 / SUM(COUNT(pe.id)) OVER() as percentage
        FROM processed_emails_bulletproof pe
        JOIN sessions s ON pe.session_id = s.id
        JOIN accounts a ON s.account_id = a.id
        WHERE datetime(pe.timestamp) > datetime('now', '-30 days')
        AND pe.action = 'DELETED'
        GROUP BY a.provider
        ORDER BY spam_count DESC
    """)
    account_breakdown_spam = [dict(row) for row in account_breakdown_spam_raw]
    
    # Get geographic data breakdown (all time, excluding marketing/promotional/transactional)
    geographic_data_raw = db.execute_query("""
        SELECT 
            sender_country_code,
            sender_country_name,
            COUNT(*) as count,
            COUNT(*) * 100.0 / SUM(COUNT(*)) OVER() as percentage,
            AVG(geographic_risk_score) as avg_risk_score
        FROM processed_emails_bulletproof 
        WHERE sender_country_code IS NOT NULL
        AND sender_country_name IS NOT NULL
        AND action = 'DELETED'
        AND category NOT IN ('Marketing', 'Promotional', 'Whitelisted', 'Marketing Spam', 'Promotional Email', 'Transactional', 'TRANSACTIONAL', 'BUSINESS_TRANSACTION')
        GROUP BY sender_country_code, sender_country_name
        ORDER BY count DESC 
        LIMIT 15
    """)
    geographic_data = [dict(row) for row in geographic_data_raw]
    
    return {
        'effectiveness': effectiveness,
        'categories': categories,
        'daily_activity': daily_activity,
        'spam_domains': spam_domains,
        'session_stats': session_stats,
        'account_breakdown_total': account_breakdown_total,
        'account_breakdown_spam': account_breakdown_spam,
        'geographic_data': geographic_data
    }


@app.post("/api/batch/run")
async def run_batch_processing():
    """Run batch processing with proper session management"""
    print("🚀 BATCH PROCESSING API CALLED!")
    
    try:
        # Import your main batch processing function
        import subprocess
        import os
        
        # Run the batch processing in a separate process to avoid blocking
        # This ensures proper session management
        result = subprocess.run([
            sys.executable, "-c", 
            """
import sys
sys.path.append('.')
from atlas_email.core.processing_controller import batch_processing_for_timer
result = batch_processing_for_timer()
print(f'BATCH_RESULT: {result}')
            """
        ], 
        capture_output=True, 
        text=True, 
        timeout=300  # 5 minute timeout
        )
        
        if result.returncode == 0:
            # Check if batch processing succeeded
            output = result.stdout
            success = "BATCH_RESULT: True" in output or "BATCH_RESULT: None" in output
            
            return {
                "success": success,
                "message": "Batch processing completed successfully!" if success else "Batch processing completed with warnings",
                "output": output[-500:] if output else ""  # Last 500 chars
            }
        else:
            return {
                "success": False,
                "message": f"Batch processing failed: {result.stderr}",
                "error": result.stderr
            }
            
    except subprocess.TimeoutExpired:
        return {
            "success": False,
            "message": "Batch processing timed out (took longer than 5 minutes)"
        }
    except Exception as e:
        return {
            "success": False,
            "message": f"Error starting batch processing: {str(e)}"
        }



@app.post("/api/feedback")
async def submit_user_feedback(request: Request):
    """Submit user feedback for email classification"""
    print("👍 USER FEEDBACK API called")
    
    try:
        # Parse JSON request body
        feedback_data = await request.json()
        
        # Required fields
        email_uid = feedback_data.get('email_uid')
        feedback_type = feedback_data.get('feedback_type')
        original_classification = feedback_data.get('original_classification')
        
        if not email_uid or not feedback_type or not original_classification:
            return {"success": False, "message": "Missing required fields"}
        
        # Optional fields
        user_classification = feedback_data.get('user_classification')
        sender = feedback_data.get('sender')
        subject = feedback_data.get('subject')
        confidence_rating = feedback_data.get('confidence_rating')
        user_comments = feedback_data.get('user_comments')
        account_email = feedback_data.get('account_email')
        
        # NEW: Immediate deletion support
        immediate_action = feedback_data.get('immediate_action', False)
        folder_name = feedback_data.get('folder_name', 'INBOX')
        
        # Get user IP
        user_ip = request.client.host if request.client else None
        
        # Store feedback in database
        feedback_id = db.store_user_feedback(
            email_uid=email_uid,
            feedback_type=feedback_type,
            original_classification=original_classification,
            user_classification=user_classification,
            sender=sender,
            subject=subject,
            user_ip=user_ip,
            account_email=account_email,
            confidence_rating=confidence_rating,
            user_comments=user_comments
        )
        
        print(f"✅ Feedback stored with ID: {feedback_id}")
        
        # NEW: Handle immediate deletion if requested
        deletion_result = None
        if immediate_action and feedback_type in ['incorrect', 'wrong'] and account_email:
            print(f"🗑️ Immediate deletion requested for UID {email_uid}")
            
            try:
                from immediate_email_deletion import delete_single_email
                deletion_result = delete_single_email(account_email, email_uid, folder_name)
                
                if deletion_result["success"]:
                    print(f"✅ Immediate deletion successful: {deletion_result['message']}")
                    
                    # Update analytics counters
                    from atlas_email.models.analytics import increment_analytics_counter
                    increment_analytics_counter('emails_deleted')
                    
                else:
                    print(f"❌ Immediate deletion failed: {deletion_result['message']}")
                    
            except Exception as e:
                deletion_result = {"success": False, "message": f"Deletion error: {str(e)}"}
                print(f"❌ Deletion exception: {e}")
        
        response = {
            "success": True, 
            "message": "Feedback submitted successfully",
            "feedback_id": feedback_id
        }
        
        # Include deletion result if immediate action was requested
        if immediate_action:
            response["deletion_result"] = deletion_result
            if deletion_result and deletion_result["success"]:
                response["message"] = "Feedback submitted and email deleted successfully"
        
        return response
        
    except Exception as e:
        print(f"❌ Feedback submission error: {e}")
        import traceback
        traceback.print_exc()
        return {"success": False, "message": f"Error submitting feedback: {str(e)}"}

@app.get("/api/feedback/stats")
async def get_feedback_statistics():
    """Get user feedback statistics for analytics"""
    print("📊 FEEDBACK STATS API called")
    
    try:
        stats = db.get_feedback_stats()
        
        return {
            "success": True,
            "stats": stats
        }
        
    except Exception as e:
        print(f"❌ Feedback stats error: {e}")
        return {"success": False, "message": f"Error getting feedback stats: {str(e)}"}

@app.get("/api/user-stats")
async def get_user_statistics():
    """Get user contribution statistics for web interface"""
    print("📊 USER STATS API called")
    
    try:
        from atlas_email.models.analytics import get_user_contribution_stats, get_user_achievement_badges, get_user_milestones
        
        # Get base statistics
        stats = get_user_contribution_stats()
        
        # Get achievement badges
        badges = get_user_achievement_badges(stats)
        
        # Get milestone progress
        milestones = get_user_milestones(stats)
        
        return {
            "success": True,
            "stats": stats,
            "badges": badges,
            "milestones": milestones
        }
        
    except Exception as e:
        print(f"❌ User stats error: {e}")
        return {
            "success": False, 
            "message": f"Error getting user stats: {str(e)}",
            "stats": {"emails_analyzed": 0, "feedback_given": 0, "emails_deleted": 0, "accuracy": 100.0},
            "badges": [],
            "milestones": {"next_email_milestone": 100, "next_feedback_milestone": 10, "next_deletion_milestone": 10}
        }

# ============================================================================
# EMAIL FLAGGING API ENDPOINTS
# ============================================================================

@app.post("/api/emails/flag")
async def flag_email(request: Request):
    """Flag an email for protection from deletion"""
    print("🚩 FLAG EMAIL API called")
    
    try:
        data = await request.json()
        
        # Extract required fields
        email_uid = data.get('email_uid')
        folder_name = data.get('folder_name')
        account_id = data.get('account_id')
        
        # Extract optional fields
        session_id = data.get('session_id')
        sender_email = data.get('sender_email')
        subject = data.get('subject')
        flag_reason = data.get('flag_reason', 'User requested protection')
        
        # Validate required fields
        if not all([email_uid, folder_name, account_id]):
            return {
                "success": False,
                "message": "Missing required fields: email_uid, folder_name, account_id"
            }
        
        # Flag the email
        success = db.flag_email_for_protection(
            email_uid=email_uid,
            folder_name=folder_name,
            account_id=int(account_id),
            session_id=session_id,
            sender_email=sender_email,
            subject=subject,
            flag_reason=flag_reason,
            created_by='web_user'
        )
        
        if success:
            return {
                "success": True,
                "message": f"Email {email_uid} flagged for protection",
                "email_uid": email_uid,
                "folder_name": folder_name
            }
        else:
            return {
                "success": False,
                "message": "Failed to flag email"
            }
            
    except Exception as e:
        print(f"❌ Flag email error: {e}")
        import traceback
        traceback.print_exc()
        return {"success": False, "message": f"Error flagging email: {str(e)}"}

@app.post("/api/emails/unflag")
async def unflag_email(request: Request):
    """Remove protection flag from an email"""
    print("🚩 UNFLAG EMAIL API called")
    
    try:
        data = await request.json()
        
        # Extract required fields
        email_uid = data.get('email_uid')
        folder_name = data.get('folder_name')
        account_id = data.get('account_id')
        
        # Validate required fields
        if not all([email_uid, folder_name, account_id]):
            return {
                "success": False,
                "message": "Missing required fields: email_uid, folder_name, account_id"
            }
        
        # Unflag the email
        success = db.unflag_email(
            email_uid=email_uid,
            folder_name=folder_name,
            account_id=int(account_id)
        )
        
        if success:
            return {
                "success": True,
                "message": f"Email {email_uid} unflagged",
                "email_uid": email_uid,
                "folder_name": folder_name
            }
        else:
            return {
                "success": False,
                "message": "Failed to unflag email (may not have been flagged)"
            }
            
    except Exception as e:
        print(f"❌ Unflag email error: {e}")
        import traceback
        traceback.print_exc()
        return {"success": False, "message": f"Error unflagging email: {str(e)}"}

@app.get("/api/emails/flagged")
async def get_flagged_emails(account_id: int = None, limit: int = 100):
    """Get list of flagged emails"""
    print(f"🚩 GET FLAGGED EMAILS API called (account_id={account_id})")
    
    try:
        flagged_emails = db.get_flagged_emails(account_id=account_id, limit=limit)
        flagged_count = db.get_flagged_count(account_id=account_id)
        
        return {
            "success": True,
            "flagged_emails": flagged_emails,
            "total_count": flagged_count,
            "returned_count": len(flagged_emails)
        }
        
    except Exception as e:
        print(f"❌ Get flagged emails error: {e}")
        import traceback
        traceback.print_exc()
        return {"success": False, "message": f"Error getting flagged emails: {str(e)}"}

@app.get("/api/emails/flag-status/{account_id}/{folder_name}/{email_uid}")
async def check_flag_status(account_id: int, folder_name: str, email_uid: str):
    """Check if a specific email is flagged"""
    print(f"🚩 CHECK FLAG STATUS API called for UID {email_uid}")
    
    try:
        is_flagged = db.is_email_flagged(
            email_uid=email_uid,
            folder_name=folder_name,
            account_id=account_id
        )
        
        return {
            "success": True,
            "is_flagged": is_flagged,
            "email_uid": email_uid,
            "folder_name": folder_name,
            "account_id": account_id
        }
        
    except Exception as e:
        print(f"❌ Check flag status error: {e}")
        return {"success": False, "message": f"Error checking flag status: {str(e)}"}

@app.post("/api/emails/bulk-flag")
async def bulk_flag_emails(request: Request):
    """Flag multiple emails for protection"""
    print("🚩 BULK FLAG EMAILS API called")
    
    try:
        data = await request.json()
        
        emails = data.get('emails', [])
        account_id = data.get('account_id')
        flag_reason = data.get('flag_reason', 'Bulk user protection')
        
        if not emails or not account_id:
            return {
                "success": False,
                "message": "Missing required fields: emails array and account_id"
            }
        
        successful_flags = 0
        failed_flags = 0
        results = []
        
        for email_data in emails:
            email_uid = email_data.get('email_uid')
            folder_name = email_data.get('folder_name')
            sender_email = email_data.get('sender_email')
            subject = email_data.get('subject')
            
            if not all([email_uid, folder_name]):
                failed_flags += 1
                results.append({
                    "email_uid": email_uid,
                    "success": False,
                    "message": "Missing email_uid or folder_name"
                })
                continue
            
            success = db.flag_email_for_protection(
                email_uid=email_uid,
                folder_name=folder_name,
                account_id=int(account_id),
                sender_email=sender_email,
                subject=subject,
                flag_reason=flag_reason,
                created_by='web_bulk'
            )
            
            if success:
                successful_flags += 1
                results.append({
                    "email_uid": email_uid,
                    "success": True,
                    "message": "Flagged successfully"
                })
            else:
                failed_flags += 1
                results.append({
                    "email_uid": email_uid,
                    "success": False,
                    "message": "Failed to flag"
                })
        
        return {
            "success": True,
            "message": f"Bulk flagging completed: {successful_flags} successful, {failed_flags} failed",
            "successful_flags": successful_flags,
            "failed_flags": failed_flags,
            "results": results
        }
        
    except Exception as e:
        print(f"❌ Bulk flag emails error: {e}")
        import traceback
        traceback.print_exc()
        return {"success": False, "message": f"Error bulk flagging emails: {str(e)}"}

@app.post("/api/emails/flag-for-deletion")
async def flag_email_for_deletion(request: Request):
    """Flag an email for deletion (override preservation decision)"""
    print("🗑️ FLAG EMAIL FOR DELETION API called")
    
    try:
        data = await request.json()
        
        # Extract required fields
        email_uid = data.get('email_uid')
        folder_name = data.get('folder_name')
        account_id = data.get('account_id')
        
        # Extract optional fields
        session_id = data.get('session_id')
        sender_email = data.get('sender_email')
        subject = data.get('subject')
        flag_reason = data.get('flag_reason', 'User requested deletion')
        
        # Validate required fields
        if not all([email_uid, folder_name, account_id]):
            return {
                "success": False,
                "message": "Missing required fields: email_uid, folder_name, account_id"
            }
        
        # Flag the email for deletion
        success = db.flag_email_for_deletion(
            email_uid=email_uid,
            folder_name=folder_name,
            account_id=int(account_id),
            session_id=session_id,
            sender_email=sender_email,
            subject=subject,
            flag_reason=flag_reason,
            created_by='web_user'
        )
        
        if success:
            return {
                "success": True,
                "message": f"Email {email_uid} flagged for deletion",
                "email_uid": email_uid,
                "folder_name": folder_name
            }
        else:
            return {
                "success": False,
                "message": "Failed to flag email for deletion"
            }
            
    except Exception as e:
        print(f"❌ Flag email for deletion error: {e}")
        import traceback
        traceback.print_exc()
        return {"success": False, "message": f"Error flagging email for deletion: {str(e)}"}

@app.get("/api/emails/flag-status-detailed/{account_id}/{folder_name}/{email_uid}")
async def check_detailed_flag_status(account_id: int, folder_name: str, email_uid: str):
    """Check detailed flag status for a specific email (both protect and delete flags)"""
    print(f"🔍 CHECK DETAILED FLAG STATUS API called for {email_uid}")
    
    try:
        # Get flag type for the email
        flag_type = db.get_email_flag_type(
            email_uid=email_uid,
            folder_name=folder_name,
            account_id=account_id
        )
        
        # Check specific flag types
        is_protected = db.is_email_flagged(email_uid, folder_name, account_id)
        is_flagged_for_deletion = db.is_email_flagged_for_deletion(email_uid, folder_name, account_id)
        
        return {
            "success": True,
            "email_uid": email_uid,
            "folder_name": folder_name,
            "account_id": account_id,
            "flag_type": flag_type,
            "is_protected": is_protected,
            "is_flagged_for_deletion": is_flagged_for_deletion,
            "has_any_flag": flag_type is not None
        }
        
    except Exception as e:
        print(f"❌ Check detailed flag status error: {e}")
        import traceback
        traceback.print_exc()
        return {"success": False, "message": f"Error checking detailed flag status: {str(e)}"}

@app.get("/api/emails/deletion-flagged")
async def get_deletion_flagged_emails(account_id: int = None, limit: int = 100):
    """Get list of emails flagged for deletion"""
    print("🗑️ GET DELETION FLAGGED EMAILS API called")
    
    try:
        # Get deletion-flagged emails specifically
        deletion_flagged_emails = db.get_flagged_emails(account_id=account_id, limit=limit, flag_type='DELETE')
        deletion_flagged_count = db.get_flagged_count(account_id=account_id, flag_type='DELETE')
        
        return {
            "success": True,
            "deletion_flagged_emails": deletion_flagged_emails,
            "total_count": deletion_flagged_count,
            "returned_count": len(deletion_flagged_emails)
        }
        
    except Exception as e:
        print(f"❌ Get deletion flagged emails error: {e}")
        import traceback
        traceback.print_exc()
        return {"success": False, "message": f"Error getting deletion flagged emails: {str(e)}"}

@app.post("/api/flag-for-research")
async def flag_email_for_research(request: Request):
    """Flag an email for research investigation"""
    print("🔍 FLAG EMAIL FOR RESEARCH API called")
    
    try:
        data = await request.json()
        
        # Extract required fields
        email_uid = data.get('email_uid')
        folder_name = data.get('folder_name')
        account_id = data.get('account_id')
        
        # Extract optional fields
        session_id = data.get('session_id')
        sender_email = data.get('sender_email')
        subject = data.get('subject')
        flag_reason = data.get('flag_reason', 'User requested classification investigation')
        
        # Validate required fields
        if not all([email_uid, folder_name, account_id]):
            return {
                "success": False,
                "message": "Missing required fields: email_uid, folder_name, account_id"
            }
        
        # Add research flag using the same database method but with RESEARCH flag type
        success = db.flag_email_for_research(
            email_uid=email_uid,
            folder_name=folder_name,
            account_id=account_id,
            session_id=session_id,
            sender_email=sender_email,
            subject=subject,
            flag_reason=flag_reason,
            created_by='web_user'
        )
        
        if success:
            return {
                "success": True,
                "message": f"Email {email_uid} flagged for research",
                "email_uid": email_uid
            }
        else:
            return {
                "success": False,
                "message": "Failed to flag email for research"
            }
            
    except Exception as e:
        print(f"❌ Flag email for research error: {e}")
        import traceback
        traceback.print_exc()
        return {"success": False, "message": f"Error flagging email for research: {str(e)}"}

@app.post("/api/unflag-research")
async def unflag_email_research(request: Request):
    """Remove research flag from an email"""
    print("🔍 UNFLAG RESEARCH API called")
    
    try:
        data = await request.json()
        
        # Extract required fields
        email_uid = data.get('email_uid')
        folder_name = data.get('folder_name')
        account_id = data.get('account_id')
        
        # Validate required fields
        if not all([email_uid, folder_name, account_id]):
            return {
                "success": False,
                "message": "Missing required fields: email_uid, folder_name, account_id"
            }
        
        # Unflag the email
        success = db.unflag_email(
            email_uid=email_uid,
            folder_name=folder_name,
            account_id=account_id
        )
        
        if success:
            return {
                "success": True,
                "message": f"Email {email_uid} research flag removed",
                "email_uid": email_uid
            }
        else:
            return {
                "success": False,
                "message": "Failed to remove research flag (may not have been flagged)"
            }
    
    except Exception as e:
        print(f"❌ Unflag research error: {e}")
        import traceback
        traceback.print_exc()
        return {"success": False, "message": f"Error removing research flag: {str(e)}"}

@app.get("/api/emails/research-flagged")
async def get_research_flagged_emails(account_id: int = None, limit: int = 100):
    """Get list of emails flagged for research"""
    print("🔍 GET RESEARCH FLAGGED EMAILS API called")
    
    try:
        # Get research-flagged emails specifically
        research_flagged_emails = db.get_flagged_emails(account_id=account_id, limit=limit, flag_type='RESEARCH')
        research_flagged_count = db.get_flagged_count(account_id=account_id, flag_type='RESEARCH')
        
        return {
            "success": True,
            "research_flagged_emails": research_flagged_emails,
            "total_count": research_flagged_count,
            "returned_count": len(research_flagged_emails)
        }
        
    except Exception as e:
        print(f"❌ Get research flagged emails error: {e}")
        import traceback
        traceback.print_exc()
        return {"success": False, "message": f"Error getting research flagged emails: {str(e)}"}


# ========================================
# CATEGORY VALIDATION ROUTES
# ========================================

@app.get("/validate", response_class=HTMLResponse)
async def category_validation_page(request: Request):
    """Category Validation Page - Rebuilt from Scratch"""
    print("🔍 CATEGORY VALIDATION page accessed")
    
    try:
        # Get all categories with email counts
        categories_data = db.execute_query("""
            SELECT category, 
                   COUNT(*) as total,
                   SUM(CASE WHEN user_validated = 0 THEN 1 ELSE 0 END) as unvalidated,
                   SUM(CASE WHEN user_validated = 1 THEN 1 ELSE 0 END) as validated_correct
            FROM processed_emails_bulletproof 
            WHERE category IS NOT NULL 
            AND action = 'DELETED'
            GROUP BY category 
            HAVING COUNT(*) > 0
            ORDER BY unvalidated DESC, total DESC
        """)
        
        # Process categories for template
        categories = []
        for cat in categories_data:
            validation_rate = (cat['validated_correct'] / cat['total'] * 100) if cat['total'] > 0 else 0
            categories.append({
                'category': cat['category'],
                'total': cat['total'],
                'unvalidated': cat['unvalidated'],
                'validated_correct': cat['validated_correct'],
                'validation_rate': validation_rate
            })
        
        context = {
            'request': request,
            'categories': categories
        }
        
        return templates.TemplateResponse("pages/validate.html", context)
        
    except Exception as e:
        print(f"❌ Error loading validation page: {e}")
        import traceback
        traceback.print_exc()
        return HTMLResponse(f"<h1>Error loading validation page: {e}</h1>")

@app.get("/api/validation/emails/{category}")
async def get_emails_for_validation(category: str, page: int = 1):
    """Get unvalidated emails for a specific category"""
    print(f"📧 GET VALIDATION EMAILS for category: {category}, page: {page}")
    
    try:
        offset = (page - 1) * 10  # 10 emails per page
        
        # Get unvalidated emails for category  
        # Include both DELETED spam and misclassified DELETED HAM emails
        emails = db.execute_query("""
            SELECT id, sender_email, subject, category, confidence_score, timestamp,
                   user_validated, validation_timestamp, action
            FROM processed_emails_bulletproof 
            WHERE category = ? 
            AND action = 'DELETED'
            AND user_validated = 0
            ORDER BY timestamp DESC
            LIMIT 10 OFFSET ?
        """, (category, offset))
        
        # Get total count for pagination
        total_result = db.execute_query("""
            SELECT COUNT(*) as total
            FROM processed_emails_bulletproof 
            WHERE category = ? 
            AND action = 'DELETED'
            AND user_validated = 0
        """, (category,))
        
        total_unvalidated = total_result[0]['total'] if total_result else 0
        total_pages = (total_unvalidated + 9) // 10  # Ceiling division
        
        return {
            "success": True,
            "emails": emails,
            "pagination": {
                "current_page": page,
                "total_pages": total_pages,
                "total_emails": total_unvalidated,
                "has_next": page < total_pages,
                "has_prev": page > 1
            }
        }
        
    except Exception as e:
        print(f"❌ Get validation emails error: {e}")
        return {"success": False, "message": f"Error: {str(e)}"}

@app.post("/api/validation/feedback")
async def submit_validation_feedback(request: Request):
    """Submit thumbs up/down validation feedback with ML training integration"""
    print("👍👎 VALIDATION FEEDBACK submitted")
    
    try:
        feedback_data = await request.json()
        email_id = feedback_data.get('email_id')
        feedback = feedback_data.get('feedback')  # 'up' or 'down'
        
        print(f"📧 Feedback: email_id={email_id}, feedback={feedback}")
        
        if not email_id or feedback not in ['up', 'down']:
            print(f"❌ Invalid feedback data: {feedback_data}")
            return {"success": False, "message": "Invalid feedback data"}
        
        # Get email data for feedback storage
        email_data = db.execute_query("""
            SELECT id, sender_email, subject, category, confidence_score, uid
            FROM processed_emails_bulletproof 
            WHERE id = ?
        """, (email_id,))
        
        if not email_data:
            return {"success": False, "message": "Email not found"}
        
        email = email_data[0]
        
        if feedback == 'up':
            # Thumbs up - mark as validated correct
            print(f"👍 Marking email {email_id} as correctly classified")
            
            # Update processed_emails_bulletproof
            rows_updated = db.execute_update("""
                UPDATE processed_emails_bulletproof 
                SET user_validated = 1, validation_timestamp = datetime('now', 'localtime')
                WHERE id = ?
            """, (email_id,))
            
            # Store in user_feedback table for ML training
            feedback_id = db.execute_insert("""
                INSERT INTO user_feedback (
                    email_uid, sender, subject, original_classification, 
                    user_classification, feedback_type, timestamp, processed
                ) VALUES (?, ?, ?, ?, ?, ?, datetime('now', 'localtime'), FALSE)
            """, (
                email['uid'] or f"internal_{email_id}",
                email['sender_email'], 
                email['subject'],
                email['category'],
                email['category'],  # Same category = correct
                'correct'
            ))
            
            print(f"✅ Updated {rows_updated} rows for thumbs up, stored feedback {feedback_id}")
            
            # Trigger async ML training for positive feedback
            try:
                _trigger_ml_training_async(feedback_type='correct')
            except Exception as e:
                print(f"⚠️ ML training trigger failed: {e}")
            
            return {"success": True, "message": "Email marked as correctly classified"}
            
        elif feedback == 'down':
            # Thumbs down - cycle to next logical classification
            print(f"👎 Finding next logical classification for email {email_id}...")
            
            original_category = email['category']
            
            try:
                # Get next logical classification alternative
                new_category = get_next_classification_alternative(
                    email['sender_email'], 
                    email['subject'], 
                    original_category,
                    email_id
                )
                
                # Set confidence based on category type
                if new_category in ['Health & Medical Spam', 'Financial & Investment Spam', 'Phishing']:
                    new_confidence = 0.85  # High confidence for specific categories
                elif new_category in ['Generic Spam', 'Promotional Email']:
                    new_confidence = 0.60  # Lower confidence for generic categories
                else:
                    new_confidence = 0.75  # Medium confidence for other specific categories
                
                if new_category and new_category != 'UNKNOWN':
                    # Update with new classification and reset validation status
                    rows_updated = db.execute_update("""
                        UPDATE processed_emails_bulletproof 
                        SET category = ?, confidence_score = ?, user_validated = 0, validation_timestamp = NULL
                        WHERE id = ?
                    """, (new_category, new_confidence, email_id))
                    
                    # Store corrected feedback in user_feedback table for ML training
                    feedback_id = db.execute_insert("""
                        INSERT INTO user_feedback (
                            email_uid, sender, subject, original_classification, 
                            user_classification, feedback_type, timestamp, processed
                        ) VALUES (?, ?, ?, ?, ?, ?, datetime('now', 'localtime'), FALSE)
                    """, (
                        email['uid'] or f"internal_{email_id}",
                        email['sender_email'], 
                        email['subject'],
                        original_category,
                        new_category,  # New corrected category
                        'incorrect'
                    ))
                    
                    print(f"✅ Email reclassified: {original_category} → {new_category} (confidence: {new_confidence:.2f})")
                    print(f"📊 Stored correction feedback {feedback_id} for ML training")
                    
                    # Trigger async ML training for negative feedback (more important)
                    try:
                        _trigger_ml_training_async(feedback_type='incorrect')
                    except Exception as e:
                        print(f"⚠️ ML training trigger failed: {e}")
                    
                    return {
                        "success": True, 
                        "message": f"Email reclassified from '{original_category}' to '{new_category}'",
                        "reclassification": {
                            "original_category": original_category,
                            "new_category": new_category,
                            "confidence": round(new_confidence, 2)
                        }
                    }
                else:
                    # Classification failed, just mark as thumbs down for manual review
                    rows_updated = db.execute_update("""
                        UPDATE processed_emails_bulletproof 
                        SET user_validated = -1, validation_timestamp = datetime('now', 'localtime')
                        WHERE id = ?
                    """, (email_id,))
                    
                    # Still store the negative feedback for learning
                    feedback_id = db.execute_insert("""
                        INSERT INTO user_feedback (
                            email_uid, sender, subject, original_classification, 
                            user_classification, feedback_type, timestamp, processed
                        ) VALUES (?, ?, ?, ?, ?, ?, datetime('now', 'localtime'), FALSE)
                    """, (
                        email['uid'] or f"internal_{email_id}",
                        email['sender_email'], 
                        email['subject'],
                        original_category,
                        "Manual Review Required",
                        'incorrect'
                    ))
                    
                    print(f"📊 Stored failed reclassification feedback {feedback_id} for ML training")
                    
                    return {
                        "success": True, 
                        "message": "Email marked for manual reclassification (auto-classification failed)",
                        "reclassification": {
                            "original_category": original_category,
                            "new_category": "Manual Review Required",
                            "confidence": 0.0
                        }
                    }
                    
            except Exception as e:
                print(f"❌ Auto-reclassification failed: {e}")
                # Fall back to just marking as thumbs down
                rows_updated = db.execute_update("""
                    UPDATE processed_emails_bulletproof 
                    SET user_validated = -1, validation_timestamp = datetime('now', 'localtime')
                    WHERE id = ?
                """, (email_id,))
                
                # Store error feedback for debugging
                try:
                    feedback_id = db.execute_insert("""
                        INSERT INTO user_feedback (
                            email_uid, sender, subject, original_classification, 
                            user_classification, feedback_type, timestamp, processed
                        ) VALUES (?, ?, ?, ?, ?, ?, datetime('now', 'localtime'), FALSE)
                    """, (
                        email['uid'] or f"internal_{email_id}",
                        email['sender_email'], 
                        email['subject'],
                        original_category,
                        f"Error: {str(e)}",
                        'incorrect'
                    ))
                except:
                    pass  # Don't fail on feedback storage errors
                
                return {
                    "success": True, 
                    "message": f"Email marked for manual reclassification (error: {str(e)})",
                    "reclassification": {
                        "original_category": original_category,
                        "new_category": "Manual Review Required",
                        "confidence": 0.0
                    }
                }
        
    except Exception as e:
        print(f"❌ Validation feedback error: {e}")
        return {"success": False, "message": f"Error: {str(e)}"}

@app.post("/api/validation/save")
async def save_email_for_protection(request: Request):
    """Save email for permanent protection from future deletion"""
    print("💾 SAVE EMAIL API called")
    
    try:
        # Parse request data
        request_data = await request.json()
        email_id = request_data.get('email_id')
        
        print(f"💾 Save: email_id={email_id}")
        
        if not email_id:
            print(f"❌ Invalid save data: {request_data}")
            return {"success": False, "message": "Invalid email ID"}
        
        # Get the email data for pattern extraction
        email_data = db.execute_query("""
            SELECT id, sender_email, subject, category, confidence_score, sender_domain
            FROM processed_emails_bulletproof 
            WHERE id = ?
        """, (email_id,))
        
        if not email_data:
            return {"success": False, "message": "Email not found"}
        
        email = email_data[0]
        print(f"💾 Saving email: {email['sender_email']} | {email['subject']}")
        
        # Step 1: Mark email as user protected and reclassify as "Not Spam"
        rows_updated = db.execute_update("""
            UPDATE processed_emails_bulletproof 
            SET user_protected = 1, 
                protection_date = datetime('now', 'localtime'),
                category = 'Not Spam',
                confidence_score = 0.95,
                user_validated = 1,
                validation_timestamp = datetime('now', 'localtime')
            WHERE id = ?
        """, (email_id,))
        
        print(f"✅ Email marked as protected and reclassified to 'Not Spam'")
        
        # Step 2: Extract and store protection patterns
        protection_patterns = []
        patterns_stored = 0
        
        # Extract sender email pattern
        if email['sender_email']:
            try:
                db.execute_update("""
                    INSERT OR IGNORE INTO protected_patterns 
                    (pattern_type, pattern_value, confidence_score, source_email_id, notes)
                    VALUES (?, ?, ?, ?, ?)
                """, ('sender', email['sender_email'].lower(), 0.90, email_id, f"User saved email from {email['sender_email']}"))
                patterns_stored += 1
                protection_patterns.append({'type': 'sender', 'value': email['sender_email']})
            except Exception as e:
                print(f"⚠️ Error storing sender pattern: {e}")
        
        # Extract domain pattern
        if email['sender_domain']:
            try:
                db.execute_update("""
                    INSERT OR IGNORE INTO protected_patterns 
                    (pattern_type, pattern_value, confidence_score, source_email_id, notes)
                    VALUES (?, ?, ?, ?, ?)
                """, ('domain', email['sender_domain'].lower(), 0.75, email_id, f"User saved email from domain {email['sender_domain']}"))
                patterns_stored += 1
                protection_patterns.append({'type': 'domain', 'value': email['sender_domain']})
            except Exception as e:
                print(f"⚠️ Error storing domain pattern: {e}")
        
        # Extract subject keywords (simple keyword extraction)
        if email['subject']:
            subject_lower = email['subject'].lower()
            # Look for newsletter indicators
            if any(keyword in subject_lower for keyword in ['newsletter', 'update', 'notification', 'alert', 'digest']):
                try:
                    db.execute_update("""
                        INSERT OR IGNORE INTO protected_patterns 
                        (pattern_type, pattern_value, confidence_score, source_email_id, notes)
                        VALUES (?, ?, ?, ?, ?)
                    """, ('subject_keyword', 'newsletter_pattern', 0.60, email_id, f"Newsletter pattern from: {email['subject'][:50]}"))
                    patterns_stored += 1
                    protection_patterns.append({'type': 'subject_keyword', 'value': 'newsletter_pattern'})
                except Exception as e:
                    print(f"⚠️ Error storing newsletter pattern: {e}")
            
            # Look for promotional indicators  
            if any(keyword in subject_lower for keyword in ['sale', 'offer', 'deal', 'discount', 'promo']):
                try:
                    db.execute_update("""
                        INSERT OR IGNORE INTO protected_patterns 
                        (pattern_type, pattern_value, confidence_score, source_email_id, notes)
                        VALUES (?, ?, ?, ?, ?)
                    """, ('subject_keyword', 'promotional_pattern', 0.55, email_id, f"Promotional pattern from: {email['subject'][:50]}"))
                    patterns_stored += 1
                    protection_patterns.append({'type': 'subject_keyword', 'value': 'promotional_pattern'})
                except Exception as e:
                    print(f"⚠️ Error storing promotional pattern: {e}")
        
        protection_message = f"Protecting emails from {email['sender_domain'] or email['sender_email']}"
        
        print(f"✅ Extracted and stored {patterns_stored} protection patterns")
        
        return {
            "success": True, 
            "message": f"Email saved and protected from future deletion",
            "protection_message": protection_message,
            "patterns_learned": patterns_stored,
            "reclassification": {
                "original_category": email['category'],
                "new_category": "Not Spam",
                "confidence": 0.95
            }
        }
        
    except Exception as e:
        print(f"❌ Save email API error: {e}")
        import traceback
        traceback.print_exc()
        return {"success": False, "message": f"Error saving email: {str(e)}"}

@app.post("/api/reclassify-thumbs-down")
async def reclassify_thumbs_down_emails():
    """Reclassify all emails marked with thumbs down"""
    print("🔄 RECLASSIFY THUMBS DOWN API called")
    
    try:
        # Get all emails with thumbs down (user_validated = -1)
        thumbs_down_emails = db.execute_query("""
            SELECT id, sender_email, subject, category, confidence_score
            FROM processed_emails_bulletproof 
            WHERE user_validated = -1 
            AND action = 'DELETED'
            ORDER BY timestamp DESC
        """)
        
        if not thumbs_down_emails:
            return {
                "success": True,
                "summary": {
                    "total_processed": 0,
                    "reclassified": 0,
                    "category_breakdown": {},
                    "message": "No emails marked for reclassification"
                }
            }
        
        print(f"📊 Found {len(thumbs_down_emails)} emails to reclassify")
        
        # Initialize the ensemble classifier
        try:
            from atlas_email.ml.ensemble_classifier import EnsembleHybridClassifier
            classifier = EnsembleHybridClassifier()
            print("✅ Ensemble classifier initialized")
        except Exception as e:
            print(f"❌ Failed to initialize classifier: {e}")
            return {"success": False, "message": f"Classifier initialization failed: {str(e)}"}
        
        # Reclassify each email
        reclassified_count = 0
        category_breakdown = {}
        
        for email in thumbs_down_emails:
            try:
                # Run classification
                result = classifier.classify_email(
                    sender=email['sender_email'],
                    subject=email['subject'],
                    body="",  # We don't have body content stored
                    headers=""
                )
                
                new_category = result.get('category', 'UNKNOWN')
                new_confidence = result.get('confidence', 0.0)
                
                # Only update if we got a valid new category
                if new_category and new_category != 'UNKNOWN':
                    # Update the email in database
                    db.execute_update("""
                        UPDATE processed_emails_bulletproof 
                        SET category = ?, confidence_score = ?, user_validated = 0, validation_timestamp = NULL
                        WHERE id = ?
                    """, (new_category, new_confidence, email['id']))
                    
                    reclassified_count += 1
                    category_breakdown[new_category] = category_breakdown.get(new_category, 0) + 1
                    
                    if reclassified_count % 10 == 0:
                        print(f"   Processed {reclassified_count}/{len(thumbs_down_emails)}...")
                else:
                    # Reset validation status even if classification failed
                    db.execute_update("""
                        UPDATE processed_emails_bulletproof 
                        SET user_validated = 0, validation_timestamp = NULL
                        WHERE id = ?
                    """, (email['id'],))
                
            except Exception as e:
                print(f"❌ Error reclassifying email {email['id']}: {e}")
                # Reset validation status on error
                db.execute_update("""
                    UPDATE processed_emails_bulletproof 
                    SET user_validated = 0, validation_timestamp = NULL
                    WHERE id = ?
                """, (email['id'],))
        
        print(f"✅ Reclassification complete: {reclassified_count}/{len(thumbs_down_emails)} emails reclassified")
        
        return {
            "success": True,
            "summary": {
                "total_processed": len(thumbs_down_emails),
                "reclassified": reclassified_count,
                "category_breakdown": category_breakdown,
                "message": f"Successfully reclassified {reclassified_count} emails"
            }
        }
        
    except Exception as e:
        print(f"❌ Reclassification API error: {e}")
        import traceback
        traceback.print_exc()
        return {"success": False, "message": f"Error: {str(e)}"}

@app.get("/api/last-import/info")
async def get_last_import_info():
    """Get information about the last import session"""
    try:
        # Get the most recent non-preview session
        last_session = db.execute_query("""
            SELECT s.id, s.account_id, s.start_time, s.end_time, 
                   s.total_deleted, s.total_preserved, s.session_type,
                   a.email_address as account_email
            FROM sessions s
            LEFT JOIN accounts a ON s.account_id = a.id
            WHERE s.session_type IS NULL OR s.session_type != 'preview'
            ORDER BY s.start_time DESC 
            LIMIT 1
        """)
        
        if not last_session:
            return {"success": False, "message": "No import sessions found"}
        
        session = last_session[0]
        
        # Get count of emails from this session
        email_count = db.execute_query("""
            SELECT COUNT(*) as count
            FROM processed_emails_bulletproof 
            WHERE session_id = ?
        """, (session['id'],))
        
        total_emails = email_count[0]['count'] if email_count else 0
        
        return {
            "success": True,
            "session": {
                "id": session['id'],
                "account_email": session['account_email'],
                "start_time": session['start_time'],
                "end_time": session['end_time'],
                "total_emails": total_emails,
                "total_deleted": session['total_deleted'],
                "total_preserved": session['total_preserved'],
                "session_type": session['session_type']
            }
        }
        
    except Exception as e:
        print(f"❌ Error getting last import info: {e}")
        return {"success": False, "message": f"Error: {str(e)}"}

@app.post("/api/last-import/remove")
async def remove_last_import():
    """Remove all emails from the last import session"""
    try:
        # Get the most recent non-preview session
        last_session = db.execute_query("""
            SELECT s.id, s.account_id, s.start_time, s.end_time,
                   a.email_address as account_email
            FROM sessions s
            LEFT JOIN accounts a ON s.account_id = a.id
            WHERE s.session_type IS NULL OR s.session_type != 'preview'
            ORDER BY s.start_time DESC 
            LIMIT 1
        """)
        
        if not last_session:
            return {"success": False, "message": "No import sessions found"}
        
        session = last_session[0]
        session_id = session['id']
        
        # Count emails to be removed
        email_count = db.execute_query("""
            SELECT COUNT(*) as count
            FROM processed_emails_bulletproof 
            WHERE session_id = ?
        """, (session_id,))
        
        emails_to_remove = email_count[0]['count'] if email_count else 0
        
        if emails_to_remove == 0:
            return {"success": False, "message": "No emails found for this session"}
        
        # Remove emails from the last import session
        db.execute_update("""
            DELETE FROM processed_emails_bulletproof 
            WHERE session_id = ?
        """, (session_id,))
        
        # Also remove the session record
        db.execute_update("""
            DELETE FROM sessions 
            WHERE id = ?
        """, (session_id,))
        
        print(f"✅ Removed last import: {emails_to_remove} emails from session {session_id}")
        
        return {
            "success": True,
            "message": f"Successfully removed {emails_to_remove} emails from last import",
            "details": {
                "emails_removed": emails_to_remove,
                "session_id": session_id,
                "account_email": session['account_email'],
                "import_time": session['start_time']
            }
        }
        
    except Exception as e:
        print(f"❌ Error removing last import: {e}")
        import traceback
        traceback.print_exc()
        return {"success": False, "message": f"Error: {str(e)}"}

@app.get("/report", response_class=HTMLResponse)
async def report_page(request: Request):
    """Last Import Processing Report with detailed breakdown"""
    try:
        # Get the most recent import session
        last_session = db.execute_query("""
            SELECT s.id, s.account_id, s.start_time, s.end_time,
                   s.total_deleted, s.total_preserved, s.total_validated,
                   a.email_address as account_email
            FROM sessions s
            LEFT JOIN accounts a ON s.account_id = a.id
            WHERE s.session_type IS NULL OR s.session_type != 'preview'
            ORDER BY s.start_time DESC 
            LIMIT 1
        """)
        
        if not last_session:
            return templates.TemplateResponse(
                "pages/report.html",
                {
                    "request": request,
                    "session_info": None,
                    "stats": {},
                    "category_stats": [],
                    "confidence_stats": [],
                    "validation_stats": [],
                    "category_chart_data": {"labels": [], "values": []}
                }
            )
        
        session = last_session[0]
        session_id = session['id']
        
        # Get total processing stats
        total_stats = db.execute_query("""
            SELECT 
                COUNT(*) as total_emails,
                SUM(CASE WHEN action = 'DELETED' THEN 1 ELSE 0 END) as total_deleted,
                SUM(CASE WHEN action = 'PRESERVED' THEN 1 ELSE 0 END) as total_preserved
            FROM processed_emails_bulletproof 
            WHERE session_id = ?
        """, (session_id,))
        
        stats = dict(total_stats[0]) if total_stats else {'total_emails': 0, 'total_deleted': 0, 'total_preserved': 0}
        stats['total_validated'] = session['total_validated'] if session['total_validated'] else 0
        
        # Get spam categories breakdown for DELETED emails
        deleted_categories = db.execute_query("""
            SELECT category, COUNT(*) as count,
                   ROUND(COUNT(*) * 100.0 / NULLIF((SELECT COUNT(*) FROM processed_emails_bulletproof 
                                                   WHERE session_id = ? AND action = 'DELETED'), 0), 1) as percentage
            FROM processed_emails_bulletproof 
            WHERE session_id = ? AND action = 'DELETED'
            GROUP BY category 
            ORDER BY count DESC
        """, (session_id, session_id))
        
        # Get preserved categories breakdown
        preserved_categories = db.execute_query("""
            SELECT category, COUNT(*) as count,
                   ROUND(COUNT(*) * 100.0 / NULLIF((SELECT COUNT(*) FROM processed_emails_bulletproof 
                                                   WHERE session_id = ? AND action = 'PRESERVED'), 0), 1) as percentage
            FROM processed_emails_bulletproof 
            WHERE session_id = ? AND action = 'PRESERVED'
            GROUP BY category 
            ORDER BY count DESC
        """, (session_id, session_id))
        
        # Get preservation reasons breakdown
        preservation_reasons = db.execute_query("""
            SELECT reason, COUNT(*) as count,
                   ROUND(COUNT(*) * 100.0 / NULLIF((SELECT COUNT(*) FROM processed_emails_bulletproof 
                                                   WHERE session_id = ? AND action = 'PRESERVED'), 0), 1) as percentage
            FROM processed_emails_bulletproof 
            WHERE session_id = ? AND action = 'PRESERVED'
            GROUP BY reason 
            ORDER BY count DESC
            LIMIT 10
        """, (session_id, session_id))
        
        # Get geographic data from raw_data JSON
        geographic_stats = db.execute_query("""
            SELECT 
                json_extract(raw_data, '$.sender_country_name') as country,
                json_extract(raw_data, '$.sender_country_code') as country_code,
                COUNT(*) as count,
                ROUND(COUNT(*) * 100.0 / NULLIF((SELECT COUNT(*) FROM processed_emails_bulletproof 
                                                WHERE session_id = ? AND action = 'DELETED'), 0), 1) as percentage
            FROM processed_emails_bulletproof 
            WHERE session_id = ? 
                AND action = 'DELETED'
                AND json_extract(raw_data, '$.sender_country_name') IS NOT NULL
            GROUP BY country 
            ORDER BY count DESC
            LIMIT 10
        """, (session_id, session_id))
        
        # Calculate processing time
        start_time = session['start_time']
        end_time = session['end_time']
        processing_time = "Unknown"
        if start_time and end_time:
            try:
                start_dt = datetime.fromisoformat(start_time.replace('Z', '+00:00'))
                end_dt = datetime.fromisoformat(end_time.replace('Z', '+00:00'))
                duration = (end_dt - start_dt).total_seconds()
                processing_time = f"{duration:.1f} seconds"
            except:
                processing_time = "Unknown"
        
        # Calculate percentages
        total_emails = stats['total_emails']
        deleted_pct = (stats['total_deleted'] / total_emails * 100) if total_emails > 0 else 0
        preserved_pct = (stats['total_preserved'] / total_emails * 100) if total_emails > 0 else 0
        
        # Get actual confidence score distribution
        confidence_distribution = db.execute_query("""
            SELECT 
                CASE 
                    WHEN confidence_score >= 0.7 THEN 'High (70%+)'
                    WHEN confidence_score >= 0.4 THEN 'Medium (40-70%)'
                    ELSE 'Low (<40%)'
                END as level,
                COUNT(*) as count
            FROM processed_emails_bulletproof 
            WHERE session_id = ? AND confidence_score IS NOT NULL
            GROUP BY level
        """, (session_id,))
        
        # Convert to expected format
        total_with_scores = sum(c['count'] for c in confidence_distribution) if confidence_distribution else 0
        confidence_stats = []
        level_order = ['High (70%+)', 'Medium (40-70%)', 'Low (<40%)']
        
        for level in level_order:
            conf = next((c for c in confidence_distribution if c['level'] == level), None)
            if conf:
                percentage = (conf['count'] / total_with_scores * 100) if total_with_scores > 0 else 0
                confidence_stats.append({
                    "level": conf['level'],
                    "count": conf['count'],
                    "percentage": percentage
                })
            else:
                confidence_stats.append({
                    "level": level,
                    "count": 0,
                    "percentage": 0
                })
        
        # Prepare validation stats
        validation_stats = []
        if session['total_validated'] > 0:
            validation_stats = [
                {"method": "SPF/DKIM/DMARC", "count": session['total_validated']}
            ]
        
        # Prepare category chart data
        category_chart_data = {
            "labels": [cat['category'] for cat in deleted_categories] if deleted_categories else [],
            "values": [cat['count'] for cat in deleted_categories] if deleted_categories else []
        }
        
        # Prepare session info
        session_info = {
            "account_email": session['account_email'],
            "start_time": session['start_time'],
            "duration": processing_time
        }
        
        return templates.TemplateResponse(
            "pages/report.html",
            {
                "request": request,
                "session_info": session_info,
                "stats": stats,
                "deleted_pct": deleted_pct,
                "preserved_pct": preserved_pct,
                "category_stats": deleted_categories,
                "preserved_categories": preserved_categories,
                "preservation_reasons": preservation_reasons,
                "confidence_stats": confidence_stats,
                "validation_stats": validation_stats,
                "category_chart_data": category_chart_data,
                "geographic_stats": geographic_stats
            }
        )
        
    except Exception as e:
        print(f"❌ Error generating report: {e}")
        import traceback
        traceback.print_exc()
        
        return HTMLResponse(f"""
        <html>
        <head><title>Report Error</title></head>
        <body>
            <h1>Error Generating Report</h1>
            <p>Error: {str(e)}</p>
            <a href="/">← Back to Home</a>
        </body>
        </html>
        """, status_code=500)

# ==========================================
# SINGLE ACCOUNT FILTER INTERFACE
# ==========================================

@app.get("/accounts", response_class=HTMLResponse)
async def accounts_page(request: Request):
    """Account selection page - lists all saved accounts"""
    try:
        # Import here to avoid circular imports
        from config.credentials import db_credentials
        
        # Load all saved accounts
        accounts_data = db_credentials.load_credentials()
        
        # Provider icons mapping
        provider_icons = {
            'iCloud': '🍎',
            'Gmail': '📧', 
            'Outlook': '🏢',
            'Yahoo': '🟣',
            'Custom': '⚙️'
        }
        
        # Format accounts for template
        accounts = []
        if accounts_data:
            for i, account in enumerate(accounts_data):
                provider = account.get('provider', 'Custom')
                icon = provider_icons.get(provider, '📧')
                last_used = account.get('last_used', 'Never')
                target_folders = account.get('target_folders', [])
                folder_count = len(target_folders) if target_folders else 0
                
                accounts.append({
                    'email_address': account.get('email_address', 'Unknown'),
                    'provider': provider,
                    'icon': icon,
                    'last_used': last_used,
                    'folder_count': folder_count,
                    'index': i
                })
        
        context = {
            'request': request,
            'accounts': accounts
        }
        
        return templates.TemplateResponse("pages/accounts.html", context)
        
    except Exception as e:
        print(f"❌ Error loading accounts: {e}")
        import traceback
        traceback.print_exc()
        return HTMLResponse(f"<h1>Error loading accounts: {e}</h1>")


@app.get("/single-account/{account_id}", response_class=HTMLResponse)
async def single_account_page(request: Request, account_id: str):
    """Single account filtering dashboard - replicates CLI functionality"""
    try:
        from config.credentials import db_credentials
        
        # Load account details
        accounts = db_credentials.load_credentials()
        
        # Handle "all" accounts special case
        if account_id == "all":
            # Create a virtual "all accounts" object
            account = {
                'email_address': 'All Accounts',
                'provider': f'Processing {len(accounts)} accounts',
                'target_folders': []
            }
            # Show target accounts instead of folders
            target_accounts = []
            for acc in accounts:
                folders = acc.get('target_folders', [])
                folder_count = len(folders) if folders else 0
                provider = acc.get('provider', 'Custom')
                target_accounts.append(f"{acc['email_address']} ({provider}) - {folder_count} folders")
            account['target_folders'] = target_accounts
        else:
            # Handle individual account
            try:
                account_idx = int(account_id)
                if account_idx >= len(accounts):
                    return HTMLResponse("""
                    <html><body>
                        <h1>Account Not Found</h1>
                        <a href="/accounts">← Back to Accounts</a>
                    </body></html>
                    """)
                account = accounts[account_idx]
                    
            except ValueError:
                return HTMLResponse("""
                <html><body>
                    <h1>Invalid Account ID</h1>
                    <a href="/accounts">← Back to Accounts</a>
                </body></html>
                """)
        
        provider_icons = {
            'iCloud': '🍎',
            'Gmail': '📧', 
            'Outlook': '🏢',
            'Yahoo': '🟣',
            'Custom': '⚙️'
        }
        
        provider = account.get('provider', 'Custom')
        # Special icon for "all accounts"
        if account_id == "all":
            icon = '🌐'
        else:
            icon = provider_icons.get(provider, '📧')
        target_folders = account.get('target_folders', [])
        
        context = {
            'request': request,
            'account': account,
            'account_id': account_id,
            'icon': icon,
            'provider': provider,
            'target_folders': target_folders
        }
        
        return templates.TemplateResponse("pages/single_account.html", context)
        
    except Exception as e:
        print(f"❌ Error loading single account page: {e}")
        import traceback
        traceback.print_exc()
        return HTMLResponse(f"<h1>Error loading account: {e}</h1>")

@app.get("/api/accounts")
async def get_accounts_api():
    """API endpoint to get all accounts"""
    try:
        from config.credentials import db_credentials
        accounts = db_credentials.load_credentials()
        
        # Remove sensitive data like passwords
        safe_accounts = []
        for i, account in enumerate(accounts):
            safe_account = {
                'id': i,
                'email_address': account.get('email_address', ''),
                'provider': account.get('provider', 'Custom'),
                'last_used': account.get('last_used', 'Never'),
                'target_folders': account.get('target_folders', []),
                'folder_count': len(account.get('target_folders', []))
            }
            safe_accounts.append(safe_account)
        
        return {"success": True, "accounts": safe_accounts}
    except Exception as e:
        return {"success": False, "error": str(e)}

@app.post("/api/single-account/{account_id}/preview")
async def single_account_preview_api(account_id: str):
    """Preview mode for single account - calls EXACT CLI function with preview_mode=True"""
    try:
        # Import the EXACT CLI function that replicates the working CLI flow
        from atlas_email.core.processing_controller import run_exact_cli_processing_for_account
        from config.credentials import db_credentials
        from atlas_email.models.database import DatabaseManager
        
        # Helper function to get database account ID from array index
        def get_database_account_id(account_idx):
            """Map array index to database account ID"""
            accounts = db_credentials.load_credentials()
            if 0 <= account_idx < len(accounts):
                account_email = accounts[account_idx]['email_address']
                db = DatabaseManager()
                db_account = db.execute_query(
                    "SELECT id FROM accounts WHERE email_address = ?",
                    (account_email,)
                )
                if db_account:
                    return db_account[0][0]
            return account_idx + 1  # Fallback to 1-based index
        
        # Handle "all" accounts special case
        if account_id == "all":
            print(f"🔍 Running preview for ALL accounts")
            accounts = db_credentials.load_credentials()
            
            # Aggregate results from all accounts
            all_results = {
                'total_emails': 0,
                'total_deleted': 0,
                'total_preserved': 0,
                'categories': {},
                'account_email': f'All {len(accounts)} Accounts',
                'session_id': 'all_preview',
                'account_breakdown': [],
                'session_ids': []  # Collect individual session IDs for email details
            }
            
            # Process each account
            for idx, account in enumerate(accounts):
                print(f"🔍 Preview account {idx}: {account['email_address']}")
                try:
                    result = run_exact_cli_processing_for_account(idx, preview_mode=True)
                    
                    # Aggregate totals
                    all_results['total_emails'] += result.get('total_emails', 0)
                    all_results['total_deleted'] += result.get('total_deleted', 0)
                    all_results['total_preserved'] += result.get('total_preserved', 0)
                    
                    # Aggregate categories
                    for category, count in result.get('categories', {}).items():
                        all_results['categories'][category] = all_results['categories'].get(category, 0) + count
                    
                    # Add account breakdown
                    all_results['account_breakdown'].append({
                        'email': account['email_address'],
                        'deleted': result.get('total_deleted', 0),
                        'preserved': result.get('total_preserved', 0)
                    })
                    
                    # Collect session ID for email details
                    if result.get('session_id'):
                        all_results['session_ids'].append({
                            'session_id': result.get('session_id'),
                            'account_email': account['email_address']
                        })
                except Exception as e:
                    print(f"❌ Error processing account {idx}: {e}")
                    all_results['account_breakdown'].append({
                        'email': account['email_address'],
                        'error': str(e)
                    })
            
            return {"success": True, "data": all_results}
        else:
            # Handle single account
            account_idx = int(account_id)
            print(f"🔍 Calling EXACT CLI preview function for account {account_idx}")
            
            # Call the EXACT CLI function with preview_mode=True for preview
            result = run_exact_cli_processing_for_account(account_idx, preview_mode=True)
            
            # Add the database account ID to the result
            database_account_id = get_database_account_id(account_idx)
            if isinstance(result, dict):
                result['database_account_id'] = database_account_id
            
            return {"success": True, "data": result}
    except Exception as e:
        print(f"❌ Error calling EXACT CLI preview: {e}")
        return {"success": False, "error": str(e)}

@app.post("/api/single-account/{account_id}/process")
async def single_account_process_api(account_id: str):
    """Actual processing for single account - calls EXACT CLI deletion flow directly"""
    print("🍎🍎🍎 PROCESS ENDPOINT CALLED - USING EXACT CLI FLOW 🍎🍎🍎")
    try:
        # Import the EXACT CLI function that replicates the working CLI deletion flow
        from atlas_email.core.processing_controller import run_exact_cli_processing_for_account
        from config.credentials import db_credentials
        
        # Handle "all" accounts special case
        if account_id == "all":
            print(f"🍎 Running PROCESS for ALL accounts")
            accounts = db_credentials.load_credentials()
            
            # Aggregate results from all accounts
            all_results = {
                'total_emails': 0,
                'total_deleted': 0,
                'total_preserved': 0,
                'categories': {},
                'account_email': f'All {len(accounts)} Accounts',
                'session_id': 'all_process',
                'account_breakdown': [],
                'session_ids': []  # Collect individual session IDs for email details
            }
            
            # Process each account
            for idx, account in enumerate(accounts):
                print(f"🍎 Processing account {idx}: {account['email_address']}")
                try:
                    result = run_exact_cli_processing_for_account(idx, preview_mode=False)
                    
                    # Aggregate totals
                    all_results['total_emails'] += result.get('total_emails', 0)
                    all_results['total_deleted'] += result.get('total_deleted', 0)
                    all_results['total_preserved'] += result.get('total_preserved', 0)
                    
                    # Aggregate categories
                    for category, count in result.get('categories', {}).items():
                        all_results['categories'][category] = all_results['categories'].get(category, 0) + count
                    
                    # Add account breakdown
                    all_results['account_breakdown'].append({
                        'email': account['email_address'],
                        'deleted': result.get('total_deleted', 0),
                        'preserved': result.get('total_preserved', 0)
                    })
                    
                    # Collect session ID for email details
                    if result.get('session_id'):
                        all_results['session_ids'].append({
                            'session_id': result.get('session_id'),
                            'account_email': account['email_address']
                        })
                except Exception as e:
                    print(f"❌ Error processing account {idx}: {e}")
                    all_results['account_breakdown'].append({
                        'email': account['email_address'],
                        'error': str(e)
                    })
            
            return {"success": True, "data": all_results}
        else:
            # Handle single account
            account_idx = int(account_id)
            print(f"🍎 Calling EXACT CLI processing function for account {account_idx}")
            print("🍎 This uses the EXACT same flow as CLI: Main → Option 2 → Option 1 (iCloud) → Option 1 (delete)")
            
            # Call the EXACT CLI function with preview_mode=False for actual deletion
            cli_result = run_exact_cli_processing_for_account(account_idx, preview_mode=False)
            
            if cli_result["success"]:
                print(f"🍎 EXACT CLI processing SUCCESS: {cli_result['total_deleted']} deleted, {cli_result['total_preserved']} preserved")
                return {
                    "success": True, 
                    "data": {
                        "success": True,
                        "total_deleted": cli_result['total_deleted'],
                        "total_preserved": cli_result['total_preserved'],
                        "total_validated": cli_result['total_validated'],
                        "total_legitimate": cli_result['total_legitimate'],
                        "session_id": cli_result['session_id'],
                        "account_email": cli_result['account_email'],
                        "folders_processed": cli_result['folders_processed'],
                        "categories": cli_result['categories'],
                        "message": cli_result['message'],
                        "mode": "process"
                    }
                }
            else:
                print(f"🍎 EXACT CLI processing FAILED: {cli_result['message']}")
                return {"success": False, "error": cli_result['message']}
            
    except Exception as e:
        print(f"❌ Error calling EXACT CLI processing: {e}")
        import traceback
        traceback.print_exc()
        return {"success": False, "error": f"Error calling exact CLI processing: {str(e)}"}

@app.get("/api/single-account/{account_id}/emails/{session_id}")
async def get_account_session_emails(account_id: int, session_id: str):
    """Get individual email details for a specific account processing session"""
    try:
        from atlas_email.models.database import DatabaseManager
        
        # Initialize database connection
        db = DatabaseManager()
        
        # Handle undefined or invalid session_id
        if session_id == 'undefined' or not session_id:
            return {
                "success": False, 
                "error": "Invalid session ID. Please run preview/process first."
            }
        
        # Convert session_id to integer (database expects INTEGER type)
        try:
            session_id_int = int(session_id)
        except ValueError:
            return {
                "success": False, 
                "error": f"Invalid session ID format: {session_id}"
            }
        
        # Query individual emails from the session
        emails = db.execute_query("""
            SELECT 
                pe.id,
                pe.sender_email,
                pe.subject,
                pe.category,
                pe.confidence_score,
                pe.action,
                pe.timestamp,
                pe.sender_domain,
                pe.uid,
                pe.folder_name,
                s.account_id,
                CASE WHEN f.id IS NOT NULL THEN 1 ELSE 0 END as is_flagged,
                COALESCE(f.flag_type, '') as flag_type,
                CASE WHEN f.flag_type = 'PROTECT' THEN 1 ELSE 0 END as is_protected,
                CASE WHEN f.flag_type = 'DELETE' THEN 1 ELSE 0 END as is_flagged_for_deletion,
                CASE WHEN f.flag_type = 'RESEARCH' THEN 1 ELSE 0 END as is_research_flagged
            FROM processed_emails_bulletproof pe
            JOIN sessions s ON pe.session_id = s.id
            LEFT JOIN email_flags f ON (
                pe.uid = f.email_uid AND 
                pe.folder_name = f.folder_name AND 
                s.account_id = f.account_id AND 
                f.is_active = 1
            )
            WHERE pe.session_id = ?
            ORDER BY pe.timestamp DESC
        """, (session_id_int,))
        
        # Format the results for frontend display
        formatted_emails = []
        for email in emails:
            formatted_emails.append({
                'id': email[0],
                'sender': email[1] or 'Unknown',
                'subject': email[2] or '(No Subject)',
                'category': email[3] or 'Unclassified',
                'confidence': float(email[4]) if email[4] else 0.0,
                'action': email[5] or 'UNKNOWN',
                'timestamp': email[6] or '',
                'domain': email[7] or '',
                'uid': email[8] or '',
                'folder_name': email[9] or '',
                'account_id': email[10] or account_id,
                'is_flagged': bool(email[11]),
                'flag_type': email[12] or '',
                'is_protected': bool(email[13]),
                'is_flagged_for_deletion': bool(email[14]),
                'is_research_flagged': bool(email[15])
            })
        
        return {
            "success": True, 
            "emails": formatted_emails,
            "count": len(formatted_emails),
            "account_id": account_id,
            "session_id": session_id
        }
        
    except Exception as e:
        return {"success": False, "error": str(e)}

@app.get("/api/single-account/{account_id}/all-emails")
async def get_all_account_emails(account_id: int):
    """Get all email details for a specific account (from all sessions)"""
    try:
        from atlas_email.models.database import DatabaseManager
        from config.credentials import db_credentials
        
        # Initialize database connection
        db = DatabaseManager()
        
        # Load account to get email address
        accounts = db_credentials.load_credentials()
        if account_id >= len(accounts):
            return {"success": False, "error": "Account not found"}
        
        account = accounts[account_id]
        account_email = account['email_address']
        
        # Query all emails for this account (last 30 days to avoid huge results)
        emails = db.execute_query("""
            SELECT 
                pe.id,
                pe.sender_email,
                pe.subject,
                pe.category,
                pe.confidence_score,
                pe.action,
                pe.timestamp,
                pe.sender_domain,
                pe.uid,
                pe.folder_name,
                s.account_id,
                s.id as session_id,
                CASE WHEN f.id IS NOT NULL THEN 1 ELSE 0 END as is_flagged,
                COALESCE(f.flag_type, '') as flag_type,
                CASE WHEN f.flag_type = 'PROTECT' THEN 1 ELSE 0 END as is_protected,
                CASE WHEN f.flag_type = 'DELETE' THEN 1 ELSE 0 END as is_flagged_for_deletion,
                CASE WHEN f.flag_type = 'RESEARCH' THEN 1 ELSE 0 END as is_research_flagged
            FROM processed_emails_bulletproof pe
            JOIN sessions s ON pe.session_id = s.id
            LEFT JOIN email_flags f ON (
                pe.uid = f.email_uid AND 
                pe.folder_name = f.folder_name AND 
                s.account_id = f.account_id AND 
                f.is_active = 1
            )
            WHERE pe.timestamp > datetime('now', '-30 days')
            AND EXISTS (
                SELECT 1 FROM sessions s2 
                WHERE s2.id = pe.session_id 
                AND s2.account_id = (
                    SELECT id FROM accounts WHERE email_address = ?
                )
            )
            ORDER BY pe.timestamp DESC
            LIMIT 200
        """, (account_email,))
        
        # Format the results for frontend display
        formatted_emails = []
        for email in emails:
            formatted_emails.append({
                'id': email[0],
                'sender': email[1] or 'Unknown',
                'subject': email[2] or '(No Subject)',
                'category': email[3] or 'Unclassified',
                'confidence': float(email[4]) if email[4] else 0.0,
                'action': email[5] or 'UNKNOWN',
                'timestamp': email[6] or '',
                'domain': email[7] or '',
                'uid': email[8] or '',
                'folder_name': email[9] or '',
                'account_id': email[10] or account_id,
                'session_id': email[11] or '',
                'is_flagged': bool(email[12]),
                'flag_type': email[13] or '',
                'is_protected': bool(email[14]),
                'is_flagged_for_deletion': bool(email[15]),
                'is_research_flagged': bool(email[16])
            })
        
        return {
            "success": True, 
            "emails": formatted_emails,
            "count": len(formatted_emails),
            "account_id": account_id,
            "account_email": account_email,
            "note": "Showing last 30 days, max 200 emails"
        }
        
    except Exception as e:
        return {"success": False, "error": str(e)}

@app.get("/api/all-accounts/emails")
async def get_all_accounts_emails(session_ids: str):
    """Get emails from multiple session IDs for 'all accounts' view"""
    try:
        from atlas_email.models.database import DatabaseManager
        import json
        
        # Initialize database connection
        db = DatabaseManager()
        
        # Parse session_ids parameter (JSON string of session info)
        try:
            session_info_list = json.loads(session_ids)
        except json.JSONDecodeError:
            return {"success": False, "error": "Invalid session_ids format"}
        
        all_emails = []
        
        # Query emails for each session
        for session_info in session_info_list:
            session_id = session_info.get('session_id')
            account_email = session_info.get('account_email')
            
            if not session_id:
                continue
                
            # Query emails for this session
            emails = db.execute_query("""
                SELECT 
                    pe.id,
                    pe.sender_email,
                    pe.subject,
                    pe.category,
                    pe.confidence_score,
                    pe.action,
                    pe.timestamp,
                    pe.sender_domain,
                    pe.uid,
                    pe.folder_name,
                    s.account_id,
                    CASE WHEN f.id IS NOT NULL THEN 1 ELSE 0 END as is_flagged,
                    COALESCE(f.flag_type, '') as flag_type,
                    CASE WHEN f.flag_type = 'PROTECT' THEN 1 ELSE 0 END as is_protected,
                    CASE WHEN f.flag_type = 'DELETE' THEN 1 ELSE 0 END as is_flagged_for_deletion
                FROM processed_emails_bulletproof pe
                JOIN sessions s ON pe.session_id = s.id
                LEFT JOIN email_flags f ON (
                    pe.uid = f.email_uid AND 
                    pe.folder_name = f.folder_name AND 
                    s.account_id = f.account_id AND 
                    f.is_active = 1
                )
                WHERE pe.session_id = ?
                ORDER BY pe.timestamp DESC
            """, (session_id,))
            
            # Format emails and add account info
            for email in emails:
                formatted_email = {
                    'id': email[0],
                    'sender': email[1] or 'Unknown',
                    'subject': email[2] or '(No Subject)',
                    'category': email[3] or 'Unclassified',
                    'confidence': float(email[4]) if email[4] else 0.0,
                    'action': email[5] or 'UNKNOWN',
                    'timestamp': email[6] or '',
                    'domain': email[7] or '',
                    'uid': email[8] or '',
                    'folder_name': email[9] or '',
                    'account_id': email[10],
                    'is_flagged': bool(email[11]),
                    'flag_type': email[12] or '',
                    'is_protected': bool(email[13]),
                    'is_flagged_for_deletion': bool(email[14]),
                    'is_research_flagged': bool(email[15]),
                    'account_email': account_email  # Add account info for display
                }
                all_emails.append(formatted_email)
        
        # Sort by timestamp descending
        all_emails.sort(key=lambda x: x['timestamp'], reverse=True)
        
        return {
            "success": True,
            "emails": all_emails,
            "count": len(all_emails),
            "session_count": len(session_info_list)
        }
        
    except Exception as e:
        print(f"❌ Error getting all accounts emails: {e}")
        import traceback
        traceback.print_exc()
        return {"success": False, "error": str(e)}


# ==========================================
# ACCOUNT MANAGEMENT INTERFACE
# ==========================================

@app.get("/accounts/manage", response_class=HTMLResponse)
async def account_management(request: Request):
    """Account management page"""
    try:
        # Load all saved accounts
        accounts = db_credentials.load_credentials()
        
        # Provider icons mapping
        provider_icons = {
            'iCloud': '🍎',
            'Gmail': '📧', 
            'Outlook': '🏢',
            'Yahoo': '🟣',
            'Custom': '⚙️'
        }
        
        # Format accounts for template
        formatted_accounts = []
        if accounts:
            for account in accounts:
                provider = account.get('provider', 'Custom')
                formatted_account = {
                    **account,
                    'icon': provider_icons.get(provider, '📧'),
                    'provider': provider
                }
                formatted_accounts.append(formatted_account)
        
        return templates.TemplateResponse(
            "pages/account_management.html",
            {
                "request": request,
                "accounts": formatted_accounts
            }
        )
        
    except Exception as e:
        print(f"❌ Error loading account management: {e}")
        import traceback
        traceback.print_exc()
        return HTMLResponse(
            f"<h1>Error loading account management</h1><p>{str(e)}</p>",
            status_code=500
        )

@app.post("/api/accounts/add")
async def add_account(account_data: dict):
    """Add a new email account"""
    try:
        # Validate required fields
        required_fields = ['email_address', 'password', 'provider']
        for field in required_fields:
            if field not in account_data:
                return {"success": False, "message": f"Missing required field: {field}"}
        
        # Format account for storage
        new_account = {
            'email_address': account_data['email_address'],
            'password': account_data['password'],
            'provider': account_data['provider'],
            'imap_server': account_data.get('imap_server', ''),
            'imap_port': int(account_data.get('imap_port', 993)),
            'target_folders': account_data.get('target_folders', ['INBOX']),
            'last_used': 'Never'
        }
        
        # Load existing accounts
        accounts = db_credentials.load_credentials() or []
        
        # Check if account already exists
        for account in accounts:
            if account['email_address'] == new_account['email_address']:
                return {"success": False, "message": "Account already exists"}
        
        # Add new account
        accounts.append(new_account)
        
        # Save accounts
        db_credentials.save_credentials(accounts)
        
        return {
            "success": True,
            "message": f"Account {new_account['email_address']} added successfully"
        }
        
    except Exception as e:
        print(f"❌ Error adding account: {e}")
        return {"success": False, "message": str(e)}

@app.post("/api/accounts/remove")
async def remove_account(data: dict):
    """Remove an email account"""
    try:
        email_address = data.get('email_address')
        if not email_address:
            return {"success": False, "message": "Email address required"}
        
        # Load existing accounts
        accounts = db_credentials.load_credentials() or []
        
        # Find and remove account
        original_count = len(accounts)
        accounts = [acc for acc in accounts if acc['email_address'] != email_address]
        
        if len(accounts) == original_count:
            return {"success": False, "message": "Account not found"}
        
        # Save updated accounts
        db_credentials.save_credentials(accounts)
        
        return {
            "success": True,
            "message": f"Account {email_address} removed successfully"
        }
        
    except Exception as e:
        print(f"❌ Error removing account: {e}")
        return {"success": False, "message": str(e)}

@app.post("/api/accounts/test")
async def test_account(data: dict):
    """Test email account connection"""
    try:
        email_address = data.get('email_address')
        if not email_address:
            return {"success": False, "message": "Email address required"}
        
        # Load accounts to find this one
        accounts = db_credentials.load_credentials() or []
        target_account = None
        
        for account in accounts:
            if account['email_address'] == email_address:
                target_account = account
                break
        
        if not target_account:
            return {"success": False, "message": "Account not found"}
        
        # Test connection using CLI tool
        import imaplib
        
        try:
            # Connect to IMAP server
            if target_account['imap_port'] == 993:
                mail = imaplib.IMAP4_SSL(target_account['imap_server'])
            else:
                mail = imaplib.IMAP4(target_account['imap_server'])
            
            # Login
            mail.login(target_account['email_address'], target_account['password'])
            
            # List folders
            status, folders = mail.list()
            folder_list = []
            
            if status == 'OK':
                for folder in folders:
                    if isinstance(folder, bytes):
                        folder = folder.decode()
                    # Extract folder name from response
                    parts = folder.split('"')
                    if len(parts) >= 3:
                        folder_name = parts[-2]
                        folder_list.append(folder_name)
            
            # Logout
            mail.logout()
            
            return {
                "success": True,
                "server": f"{target_account['imap_server']}:{target_account['imap_port']}",
                "folders": folder_list,
                "message": "Connection successful"
            }
            
        except Exception as e:
            return {
                "success": False,
                "message": f"Connection failed: {str(e)}"
            }
            
    except Exception as e:
        print(f"❌ Error testing account: {e}")
        return {"success": False, "message": str(e)}

# ==========================================
# CONFIGURATION INTERFACE
# ==========================================

@app.get("/config", response_class=HTMLResponse)
async def configuration_page(request: Request):
    """Configuration management page"""
    try:
        # Load configuration from various sources
        config = {}
        
        # Load settings.py values
        from config import settings
        config.update({
            'batch_size': getattr(settings, 'BATCH_SIZE', 50),
            'timer_minutes': getattr(settings, 'TIMER_MINUTES', 5),
            'auto_delete': getattr(settings, 'AUTO_DELETE_SPAM', False),
            'ml_enabled': getattr(settings, 'ML_ENABLED', True),
            'confidence_threshold': getattr(settings, 'CONFIDENCE_THRESHOLD', 0.6),
            'training_batch_size': getattr(settings, 'TRAINING_BATCH_SIZE', 100),
            'parallel_processing': getattr(settings, 'PARALLEL_PROCESSING', True),
            'max_workers': getattr(settings, 'MAX_WORKERS', 4),
            'timeout': getattr(settings, 'TIMEOUT', 30)
        })
        
        # Get environment variables
        import os
        environment_vars = [
            {'name': 'ATLAS_EMAIL_DB_PATH', 'value': os.getenv('ATLAS_EMAIL_DB_PATH'), 'sensitive': False, 
             'description': 'Database file location'},
            {'name': 'ATLAS_EMAIL_LOG_LEVEL', 'value': os.getenv('ATLAS_EMAIL_LOG_LEVEL'), 'sensitive': False,
             'description': 'Logging level (DEBUG, INFO, WARNING, ERROR)'},
            {'name': 'ATLAS_EMAIL_API_KEY', 'value': os.getenv('ATLAS_EMAIL_API_KEY'), 'sensitive': True,
             'description': 'API key for external services'},
        ]
        
        # Convert config to JSON for raw display
        config_json = json.dumps(config, indent=2)
        
        return templates.TemplateResponse(
            "pages/config.html",
            {
                "request": request,
                "config": config,
                "config_json": config_json,
                "environment_vars": environment_vars
            }
        )
        
    except Exception as e:
        print(f"❌ Error loading configuration: {e}")
        import traceback
        traceback.print_exc()
        return HTMLResponse(
            f"<h1>Error loading configuration</h1><p>{str(e)}</p>",
            status_code=500
        )

@app.post("/api/config/save")
async def save_config(data: dict):
    """Save configuration section"""
    try:
        section = data.get('section')
        config = data.get('config', {})
        
        # Map sections to settings file
        # In a real implementation, this would write to settings.py or a config file
        # For now, we'll just return success
        
        return {
            "success": True,
            "message": f"Configuration section '{section}' saved successfully"
        }
        
    except Exception as e:
        print(f"❌ Error saving config: {e}")
        return {"success": False, "message": str(e)}

@app.post("/api/config/save-raw")
async def save_raw_config(data: dict):
    """Save raw configuration"""
    try:
        config = data.get('config', {})
        
        # In a real implementation, this would write to settings.py or a config file
        # For now, we'll just validate and return success
        
        return {
            "success": True,
            "message": "Configuration saved successfully"
        }
        
    except Exception as e:
        print(f"❌ Error saving raw config: {e}")
        return {"success": False, "message": str(e)}

@app.get("/api/config/export")
async def export_config():
    """Export configuration as JSON"""
    try:
        # Load current configuration
        from config import settings
        config = {
            'general': {
                'batch_size': getattr(settings, 'BATCH_SIZE', 50),
                'timer_minutes': getattr(settings, 'TIMER_MINUTES', 5),
                'auto_delete': getattr(settings, 'AUTO_DELETE_SPAM', False),
            },
            'ml': {
                'enabled': getattr(settings, 'ML_ENABLED', True),
                'confidence_threshold': getattr(settings, 'CONFIDENCE_THRESHOLD', 0.6),
                'training_batch_size': getattr(settings, 'TRAINING_BATCH_SIZE', 100),
            },
            'processing': {
                'parallel_processing': getattr(settings, 'PARALLEL_PROCESSING', True),
                'max_workers': getattr(settings, 'MAX_WORKERS', 4),
                'timeout': getattr(settings, 'TIMEOUT', 30),
            }
        }
        
        return config
        
    except Exception as e:
        print(f"❌ Error exporting config: {e}")
        return {"error": str(e)}

@app.post("/api/config/import")
async def import_config(data: dict):
    """Import configuration from JSON"""
    try:
        config = data.get('config', {})
        
        # Validate configuration structure
        if not isinstance(config, dict):
            return {"success": False, "message": "Invalid configuration format"}
        
        # In a real implementation, this would write to settings.py or a config file
        # For now, we'll just validate and return success
        
        return {
            "success": True,
            "message": "Configuration imported successfully"
        }
        
    except Exception as e:
        print(f"❌ Error importing config: {e}")
        return {"success": False, "message": str(e)}

# ==========================================
# DATABASE TOOLS INTERFACE
# ==========================================

@app.get("/db/tools", response_class=HTMLResponse)
async def database_tools(request: Request):
    """Database management tools page"""
    try:
        # Get database statistics
        stats = db.get_database_stats()
        
        # Map bulletproof count to expected key
        stats['processed_emails_count'] = stats.get('processed_emails_bulletproof_count', 0)
        
        # Get feedback count
        feedback_count = db.execute_query(
            "SELECT COUNT(*) FROM user_feedback", 
            fetch_one=True
        )
        stats['feedback_count'] = feedback_count[0] if feedback_count else 0
        
        # Get database size (approximate)
        # SQLite doesn't have a direct size query, so we'll estimate
        stats['database_size'] = 'N/A'  # Would need filesystem access to get actual size
        
        # Get recent operations (if we had an operations log table)
        operations = []  # Would query from operations_log table if it existed
        
        return templates.TemplateResponse(
            "pages/db_tools.html",
            {
                "request": request,
                "stats": stats,
                "operations": operations
            }
        )
        
    except Exception as e:
        print(f"❌ Error loading database tools: {e}")
        import traceback
        traceback.print_exc()
        return HTMLResponse(
            f"<h1>Error loading database tools</h1><p>{str(e)}</p>",
            status_code=500
        )

@app.post("/api/db/delete-last-import")
async def delete_last_import():
    """Delete emails from the most recent import session"""
    try:
        # Get the most recent session
        last_session = db.execute_query("""
            SELECT id, timestamp, email_count 
            FROM sessions 
            ORDER BY timestamp DESC 
            LIMIT 1
        """, fetch_one=True)
        
        if not last_session:
            return {"success": False, "message": "No import sessions found"}
        
        session_id = last_session[0]
        
        # Delete emails from that session
        deleted_count = db.execute_query("""
            DELETE FROM processed_emails_bulletproof 
            WHERE session_id = ?
        """, (session_id,))
        
        # Delete the session record
        db.execute_query("DELETE FROM sessions WHERE id = ?", (session_id,))
        
        return {
            "success": True,
            "deleted_count": deleted_count,
            "message": f"Deleted {deleted_count} emails from last import"
        }
        
    except Exception as e:
        print(f"❌ Error deleting last import: {e}")
        return {"success": False, "message": str(e)}

@app.post("/api/db/remove-duplicates")
async def remove_duplicates():
    """Remove duplicate emails from the database"""
    try:
        # Import the delete_dupes tool
        import subprocess
        import sys
        
        # Path to the delete_dupes script
        delete_dupes_path = Path(__file__).parent.parent.parent.parent / "tools" / "delete_dupes.py"
        
        if not delete_dupes_path.exists():
            return {"success": False, "message": "Delete duplicates tool not found"}
        
        # Run the delete_dupes script
        result = subprocess.run(
            [sys.executable, str(delete_dupes_path)],
            capture_output=True,
            text=True
        )
        
        if result.returncode == 0:
            # Parse output to get count
            removed_count = 0
            for line in result.stdout.split('\n'):
                if 'deleted' in line.lower() and 'duplicate' in line.lower():
                    # Extract number from line
                    import re
                    numbers = re.findall(r'\d+', line)
                    if numbers:
                        removed_count = int(numbers[0])
                        break
            
            return {
                "success": True,
                "removed_count": removed_count,
                "message": f"Successfully removed {removed_count} duplicates"
            }
        else:
            return {
                "success": False,
                "message": f"Error running deduplication: {result.stderr}"
            }
            
    except Exception as e:
        print(f"❌ Error removing duplicates: {e}")
        return {"success": False, "message": str(e)}

@app.post("/api/db/clear-feedback")
async def clear_feedback():
    """Clear all user feedback records"""
    try:
        # Get count before deletion
        count_result = db.execute_query(
            "SELECT COUNT(*) FROM user_feedback",
            fetch_one=True
        )
        feedback_count = count_result[0] if count_result else 0
        
        # Delete all feedback
        db.execute_query("DELETE FROM user_feedback")
        
        return {
            "success": True,
            "cleared_count": feedback_count,
            "message": f"Cleared {feedback_count} feedback records"
        }
        
    except Exception as e:
        print(f"❌ Error clearing feedback: {e}")
        return {"success": False, "message": str(e)}


if __name__ == "__main__":
    print("🚀 Starting Fresh Mail Filter Web Interface...")
    print("📱 Rebuilt from scratch for reliability")
    print("🌐 Access at: http://localhost:8001")
    
    try:
        uvicorn.run(app, host="0.0.0.0", port=8001, reload=False)
    except Exception as e:
        print(f"❌ Server error: {e}")<|MERGE_RESOLUTION|>--- conflicted
+++ resolved
@@ -231,8 +231,7 @@
         
         # Get accounts
         accounts = db_credentials.load_credentials()
-        account_count = len(accounts) if accounts else 0
-        print(f"👤 Accounts: {account_count}")
+        print(f"👤 Accounts: {len(accounts) if accounts else 0}")
         
         # Map bulletproof count to expected key for template compatibility
         stats['processed_emails_count'] = stats.get('processed_emails_bulletproof_count', 0)
@@ -262,43 +261,6 @@
         print(f"📧 Found {len(latest_emails)} recent emails")
         
         # Format emails for template
-<<<<<<< HEAD
-        formatted_emails = []
-        for email in latest_emails:
-            try:
-                # Parse timestamp - already in local time, no timezone conversion needed
-                dt = datetime.fromisoformat(email['timestamp'].replace('T', ' ').replace('Z', ''))
-                time_display = dt.strftime("%H:%M:%S")
-                date_display = dt.strftime("%m/%d")
-                full_timestamp = f"{date_display} {time_display}"
-            except:
-                full_timestamp = "Unknown"
-            
-            formatted_emails.append({
-                'timestamp': full_timestamp,
-                'action': email['action'],
-                'sender_email': email['sender_email'] or '',
-                'subject': email['subject'] or '',
-                'category': email['category'] or 'Unknown',
-                'reason': email['reason'] or ''
-            })
-        
-        # Prepare context for template
-        context = {
-            'request': request,
-            'stats': {
-                'total_accounts': account_count,
-                'total_emails': f"{stats.get('processed_emails_count', 0):,}",
-                'spam_count': stats.get('spam_count', 0),
-                'sessions_count': stats.get('sessions_count', 0),
-                'db_size_mb': f"{stats.get('db_size_mb', 0):.1f}"
-            },
-            'emails': formatted_emails,
-            'last_updated': datetime.now().strftime('%H:%M:%S')
-        }
-        
-        return templates.TemplateResponse("pages/dashboard.html", context)
-=======
         recent_emails = []
         for email in latest_emails:
             recent_emails.append({
@@ -352,17 +314,447 @@
                 "emails": latest_emails  # Keep for backward compatibility
             }
         )
->>>>>>> 0dc71440
         
     except Exception as e:
         print(f"❌ Dashboard error: {e}")
         import traceback
         traceback.print_exc()
-        return HTMLResponse(f"<h1>Error: {e}</h1>")
-
+        return f"<h1>Error: {e}</h1>"
+
+def build_dashboard_html(stats, accounts, emails):
+    """Build dashboard HTML"""
+    
+    # Build email rows
+    email_rows = ""
+    for email in emails:
+        try:
+            # Parse timestamp - already in local time, no timezone conversion needed
+            dt = datetime.fromisoformat(email['timestamp'].replace('T', ' ').replace('Z', ''))
+            time_display = dt.strftime("%H:%M:%S")
+            date_display = dt.strftime("%m/%d")
+        except:
+            time_display = "Unknown"
+            date_display = "Unknown"
+        
+        action_emoji = "🗑️" if email['action'] == 'DELETED' else "🛡️"
+        action_color = "#dc3545" if email['action'] == 'DELETED' else "#28a745"
+        
+        sender = (email['sender_email'] or '')[:30] + "..." if len(email['sender_email'] or '') > 30 else (email['sender_email'] or '')
+        subject = (email['subject'] or '')[:40] + "..." if len(email['subject'] or '') > 40 else (email['subject'] or '')
+        category = email['category'] or 'Unknown'
+        
+        email_rows += f"""
+            <tr>
+                <td>{date_display}</td>
+                <td>{time_display}</td>
+                <td style="color: {action_color}; font-weight: bold;">{action_emoji} {email['action']}</td>
+                <td>{category}</td>
+                <td style="font-family: monospace; font-size: 0.9em;">{sender}</td>
+                <td>{subject}</td>
+            </tr>
+        """
+    
+    html = f"""
+    <!DOCTYPE html>
+    <html>
+    <head>
+        <title>Mail Filter Dashboard - Fresh</title>
+        <meta name="viewport" content="width=device-width, initial-scale=1, shrink-to-fit=no, user-scalable=yes">
+        <meta http-equiv="refresh" content="30">
+        <style>
+            * {{ margin: 0; padding: 0; box-sizing: border-box; }}
+            body {{ 
+                font-family: -apple-system, BlinkMacSystemFont, 'Segoe UI', Arial, sans-serif; 
+                background: linear-gradient(135deg, #667eea 0%, #764ba2 100%);
+                min-height: 100vh;
+                padding: 20px;
+            }}
+            .container {{ 
+                max-width: 1400px; 
+                margin: 0 auto; 
+                background: rgba(255,255,255,0.95); 
+                border-radius: 20px; 
+                padding: 30px; 
+                box-shadow: 0 20px 40px rgba(0,0,0,0.15);
+                backdrop-filter: blur(10px);
+            }}
+            h1 {{ 
+                color: #2c3e50; 
+                text-align: center; 
+                font-size: 2.5em; 
+                margin-bottom: 30px;
+                text-shadow: 0 2px 4px rgba(0,0,0,0.1);
+            }}
+            .stats-grid {{ 
+                display: grid; 
+                grid-template-columns: repeat(auto-fit, minmax(250px, 1fr)); 
+                gap: 25px; 
+                margin-bottom: 40px; 
+            }}
+            .stat-card {{ 
+                background: rgba(255,255,255,0.95);
+                padding: 30px; 
+                border-radius: 20px; 
+                text-align: left; 
+                box-shadow: 0 15px 35px rgba(0,0,0,0.1);
+                transform: translateY(0);
+                transition: all 0.3s ease;
+                border: 1px solid rgba(255,255,255,0.2);
+                position: relative;
+                overflow: hidden;
+                display: flex;
+                align-items: center;
+                gap: 20px;
+            }}
+            .stat-card::before {{
+                content: '';
+                position: absolute;
+                top: 0;
+                left: 0;
+                right: 0;
+                height: 4px;
+                background: linear-gradient(90deg, #667eea 0%, #764ba2 100%);
+            }}
+            .stat-card:hover {{
+                transform: translateY(-8px);
+                box-shadow: 0 25px 50px rgba(0,0,0,0.2);
+            }}
+            .stat-card.email-accounts::before {{ background: linear-gradient(90deg, #4facfe 0%, #00f2fe 100%); }}
+            .stat-card.emails-processed::before {{ background: linear-gradient(90deg, #43e97b 0%, #38f9d7 100%); }}
+            .stat-card.total-sessions::before {{ background: linear-gradient(90deg, #fa709a 0%, #fee140 100%); }}
+            .stat-card.database-size::before {{ background: linear-gradient(90deg, #a8edea 0%, #fed6e3 100%); }}
+            
+            .stat-icon {{
+                font-size: 3em;
+                opacity: 0.8;
+                flex-shrink: 0;
+            }}
+            .stat-content {{
+                flex: 1;
+            }}
+            .stat-value {{ 
+                font-size: 2.5em; 
+                font-weight: 700; 
+                margin-bottom: 5px;
+                color: #2c3e50;
+                line-height: 1;
+            }}
+            .stat-label {{ 
+                font-size: 1.1em; 
+                color: #34495e;
+                font-weight: 600;
+                margin-bottom: 3px;
+            }}
+            .stat-sublabel {{
+                font-size: 0.85em;
+                color: #7f8c8d;
+                opacity: 0.8;
+            }}
+            .controls {{ 
+                display: grid; 
+                grid-template-columns: repeat(auto-fit, minmax(200px, 1fr)); 
+                gap: 15px; 
+                margin: 30px 0; 
+            }}
+            .btn {{ 
+                display: block; 
+                padding: 15px 20px; 
+                background: linear-gradient(135deg, #667eea 0%, #764ba2 100%);
+                color: white; 
+                text-decoration: none; 
+                text-align: center; 
+                border-radius: 10px; 
+                transition: all 0.3s ease;
+                border: none;
+                cursor: pointer;
+                font-size: 1em;
+                font-weight: 600;
+            }}
+            .btn:hover {{ 
+                transform: translateY(-2px);
+                box-shadow: 0 5px 15px rgba(0,0,0,0.2);
+            }}
+            .btn-success {{ background: linear-gradient(135deg, #56ab2f 0%, #a8e6cf 100%); }}
+            .btn-danger {{ background: linear-gradient(135deg, #ff416c 0%, #ff4b2b 100%); }}
+            .btn-info {{ background: linear-gradient(135deg, #667eea 0%, #764ba2 100%); }}
+            .btn-warning {{ background: linear-gradient(135deg, #f7971e 0%, #ffd200 100%); color: #333; }}
+            .recent-activity {{ 
+                margin-top: 40px; 
+                background: white;
+                border-radius: 15px;
+                padding: 25px;
+                box-shadow: 0 5px 15px rgba(0,0,0,0.08);
+            }}
+            .activity-table {{ 
+                width: 100%; 
+                border-collapse: collapse; 
+                margin-top: 20px; 
+            }}
+            .activity-table th {{ 
+                background: linear-gradient(135deg, #667eea 0%, #764ba2 100%);
+                color: white;
+                padding: 15px 10px; 
+                text-align: left; 
+                border: none;
+                font-weight: 600;
+            }}
+            .activity-table th:first-child {{ border-top-left-radius: 10px; }}
+            .activity-table th:last-child {{ border-top-right-radius: 10px; }}
+            .activity-table td {{ 
+                padding: 12px 10px; 
+                border-bottom: 1px solid #eee; 
+                vertical-align: top;
+            }}
+            .activity-table tbody tr:hover {{
+                background: #f8f9fa;
+            }}
+            .status-indicator {{
+                position: fixed;
+                top: 20px;
+                right: 20px;
+                background: #28a745;
+                color: white;
+                padding: 10px 20px;
+                border-radius: 20px;
+                font-size: 0.9em;
+                box-shadow: 0 5px 15px rgba(0,0,0,0.2);
+            }}
+            /* ===== MOBILE-RESPONSIVE CSS ===== */
+            
+            /* Table container for horizontal scroll */
+            .table-container {{
+                overflow-x: auto;
+                -webkit-overflow-scrolling: touch;
+                margin: 15px 0;
+                border-radius: 8px;
+            }}
+            
+            /* iOS input fixes */
+            input, select {{
+                font-size: 16px; /* Prevents iOS zoom */
+                -webkit-appearance: none;
+            }}
+            
+            /* Touch-friendly buttons */
+            .btn {{
+                min-height: 44px; /* iOS/Android touch standard */
+                min-width: 44px;
+                -webkit-tap-highlight-color: transparent;
+            }}
+            
+            /* Small phones: 320px - 480px */
+            @media (max-width: 480px) {{
+                body {{
+                    padding: 5px;
+                }}
+                
+                .container {{ 
+                    padding: 10px; 
+                    border-radius: 8px;
+                }}
+                
+                h1 {{ 
+                    font-size: 1.5em;
+                    margin-bottom: 15px;
+                }}
+                
+                .stats-grid {{ 
+                    grid-template-columns: 1fr;
+                    gap: 15px;
+                }}
+                
+                .controls {{ 
+                    grid-template-columns: 1fr;
+                    gap: 10px;
+                }}
+                
+                .stat-card {{ 
+                    padding: 15px; 
+                    flex-direction: column; 
+                    text-align: center; 
+                    gap: 10px; 
+                }}
+                
+                .stat-icon {{ 
+                    font-size: 2em; 
+                }}
+                
+                .stat-value {{ 
+                    font-size: 1.8em; 
+                }}
+                
+                .btn {{ 
+                    padding: 12px 15px; 
+                    font-size: 0.9em; 
+                }}
+                
+                .activity-table th,
+                .activity-table td {{
+                    padding: 8px 6px;
+                    font-size: 0.8em;
+                }}
+                
+                .status-indicator {{
+                    position: static;
+                    display: block;
+                    text-align: center;
+                    margin-bottom: 15px;
+                    top: auto;
+                    right: auto;
+                }}
+            }}
+            
+            /* Large phones/small tablets: 481px - 768px */
+            @media (min-width: 481px) and (max-width: 768px) {{
+                .container {{ 
+                    padding: 15px; 
+                }}
+                
+                h1 {{ 
+                    font-size: 2em; 
+                }}
+                
+                .stats-grid {{ 
+                    grid-template-columns: repeat(2, 1fr);
+                    gap: 20px;
+                }}
+                
+                .controls {{ 
+                    grid-template-columns: repeat(2, 1fr);
+                    gap: 15px;
+                }}
+            }}
+            
+            /* Tablets: 769px - 1024px */
+            @media (min-width: 769px) and (max-width: 1024px) {{
+                .stats-grid {{ 
+                    grid-template-columns: repeat(3, 1fr);
+                    gap: 25px;
+                }}
+                
+                .controls {{ 
+                    grid-template-columns: repeat(3, 1fr);
+                    gap: 20px;
+                }}
+            }}
+        </style>
+    </head>
+    <body>
+        <div class="status-indicator">🟢 Live Dashboard</div>
+        
+        <div class="container">
+            <h1>🛡️ Mail Filter Dashboard</h1>
+            
+            <div class="stats-grid">
+                <div class="stat-card email-accounts">
+                    <div class="stat-icon">📧</div>
+                    <div class="stat-content">
+                        <div class="stat-value">{len(accounts) if accounts else 0}</div>
+                        <div class="stat-label">Email Accounts</div>
+                        <div class="stat-sublabel">{"Active" if accounts else "None configured"}</div>
+                    </div>
+                </div>
+                <div class="stat-card emails-processed">
+                    <div class="stat-icon">📊</div>
+                    <div class="stat-content">
+                        <div class="stat-value">{stats.get('processed_emails_count', 0):,}</div>
+                        <div class="stat-label">Emails Processed</div>
+                        <div class="stat-sublabel">Total lifetime</div>
+                    </div>
+                </div>
+                <div class="stat-card total-sessions">
+                    <div class="stat-icon">🎯</div>
+                    <div class="stat-content">
+                        <div class="stat-value">{stats.get('sessions_count', 0)}</div>
+                        <div class="stat-label">Total Sessions</div>
+                        <div class="stat-sublabel">Processing runs</div>
+                    </div>
+                </div>
+                <div class="stat-card database-size">
+                    <div class="stat-icon">💾</div>
+                    <div class="stat-content">
+                        <div class="stat-value">{stats.get('db_size_mb', 0):.1f}MB</div>
+                        <div class="stat-label">Database Size</div>
+                        <div class="stat-sublabel">SQLite storage</div>
+                    </div>
+                </div>
+            </div>
+            
+            <div class="controls">
+                <button class="btn btn-success" onclick="runBatch()">🚀 Run Batch Processing</button>
+                <a href="/accounts" class="btn btn-primary">🎯 Single Account Filter</a>
+                <a href="/analytics" class="btn btn-warning">📊 Analytics & Reports</a>
+                <a href="/report" class="btn btn-primary">📋 Last Import Report</a>
+                <a href="/validate" class="btn btn-info">🔍 Category Validation</a>
+                <a href="/timer" class="btn btn-info">⏰ Timer Control</a>
+                <button class="btn" onclick="window.location.reload()">🔄 Refresh Data</button>
+            </div>
+            
+            <div class="recent-activity">
+                <h2 style="color: #2c3e50; margin-bottom: 20px;">📋 Latest Email Activity</h2>
+                <div class="table-container">
+                    <table class="activity-table">
+                    <thead>
+                        <tr>
+                            <th>Date</th>
+                            <th>Time</th>
+                            <th>Action</th>
+                            <th>Category</th>
+                            <th>Sender</th>
+                            <th>Subject</th>
+                        </tr>
+                    </thead>
+                    <tbody>
+                        {email_rows}
+                    </tbody>
+                    </table>
+                </div>
+            </div>
+            
+            <div style="text-align: center; margin-top: 40px; color: #666;">
+                <small>Fresh Mail Filter Interface • Auto-refresh every 30 seconds • Last updated: {datetime.now().strftime('%H:%M:%S')}</small>
+            </div>
+        </div>
+        
+        <script>
+            async function runBatch() {{
+                if (!confirm('Run batch processing on all accounts? This will process and potentially delete spam emails.')) {{
+                    return;
+                }}
+                
+                const btn = event.target;
+                const originalText = btn.textContent;
+                btn.textContent = '⏳ Processing...';
+                btn.disabled = true;
+                
+                try {{
+                    const response = await fetch('/api/batch/run', {{
+                        method: 'POST'
+                    }});
+                    const result = await response.json();
+                    
+                    if (result.success) {{
+                        alert('✅ Batch processing completed successfully!');
+                        window.location.reload();
+                    }} else {{
+                        alert('❌ Batch processing failed: ' + result.message);
+                    }}
+                }} catch (error) {{
+                    alert('❌ Error: ' + error.message);
+                }} finally {{
+                    btn.textContent = originalText;
+                    btn.disabled = false;
+                }}
+            }}
+        </script>
+    </body>
+    </html>
+    """
+    
+    return html
 
 @app.get("/timer", response_class=HTMLResponse)
-async def timer_control(request: Request):
+async def timer_control():
     """Timer control page"""
     print("⏰ TIMER CONTROL PAGE CALLED!")
     
@@ -383,16 +775,248 @@
                 mins = int(remaining.total_seconds() / 60)
                 timer_details = f"{mins} minutes remaining"
     
-    context = {
-        'request': request,
-        'timer_active': timer_active,
-        'timer_minutes': timer_minutes,
-        'repeat_mode': repeat_mode,
-        'execution_count': execution_count,
-        'timer_details': timer_details
-    }
+    html = f"""
+    <!DOCTYPE html>
+    <html>
+    <head>
+        <title>Timer Control - Mail Filter</title>
+        <meta name="viewport" content="width=device-width, initial-scale=1">
+        <style>
+            * {{ margin: 0; padding: 0; box-sizing: border-box; }}
+            body {{ 
+                font-family: -apple-system, BlinkMacSystemFont, 'Segoe UI', Arial, sans-serif; 
+                background: linear-gradient(135deg, #667eea 0%, #764ba2 100%);
+                min-height: 100vh;
+                padding: 20px;
+            }}
+            .container {{ 
+                max-width: 800px; 
+                margin: 0 auto; 
+                background: rgba(255,255,255,0.95); 
+                border-radius: 20px; 
+                padding: 30px; 
+                box-shadow: 0 20px 40px rgba(0,0,0,0.15);
+            }}
+            .back-link {{ 
+                color: #667eea; 
+                text-decoration: none; 
+                margin-bottom: 20px; 
+                display: inline-block;
+                font-weight: 600;
+            }}
+            h1 {{ 
+                color: #2c3e50; 
+                text-align: center; 
+                font-size: 2.5em; 
+                margin-bottom: 30px;
+            }}
+            .status-card {{
+                background: white;
+                border-radius: 15px;
+                padding: 25px;
+                margin-bottom: 30px;
+                box-shadow: 0 10px 25px rgba(0,0,0,0.08);
+                border-left: 6px solid {'#28a745' if timer_active else '#dc3545'};
+            }}
+            .status-row {{
+                display: flex;
+                justify-content: space-between;
+                align-items: center;
+                margin-bottom: 15px;
+            }}
+            .status-row:last-child {{ margin-bottom: 0; }}
+            .status-label {{
+                font-weight: 600;
+                color: #34495e;
+            }}
+            .status-value {{
+                font-weight: 700;
+                color: {'#28a745' if timer_active else '#dc3545'};
+            }}
+            .form-group {{ 
+                margin: 20px 0; 
+                background: white;
+                padding: 20px;
+                border-radius: 10px;
+                box-shadow: 0 5px 15px rgba(0,0,0,0.05);
+            }}
+            label {{ 
+                display: block; 
+                margin-bottom: 8px; 
+                font-weight: 600;
+                color: #34495e;
+            }}
+            input, select {{ 
+                width: 100%; 
+                padding: 12px; 
+                border: 2px solid #e9ecef; 
+                border-radius: 8px; 
+                font-size: 1em;
+                transition: border-color 0.3s ease;
+            }}
+            input:focus, select:focus {{
+                border-color: #667eea;
+                outline: none;
+                box-shadow: 0 0 0 3px rgba(102, 126, 234, 0.1);
+            }}
+            .button-group {{
+                display: grid;
+                grid-template-columns: repeat(auto-fit, minmax(150px, 1fr));
+                gap: 15px;
+                margin-top: 30px;
+            }}
+            .btn {{ 
+                padding: 15px 20px; 
+                border: none; 
+                border-radius: 10px; 
+                cursor: pointer; 
+                font-size: 1em;
+                font-weight: 600;
+                transition: all 0.3s ease;
+                text-decoration: none;
+                text-align: center;
+                display: block;
+            }}
+            .btn:hover {{
+                transform: translateY(-2px);
+                box-shadow: 0 5px 15px rgba(0,0,0,0.2);
+            }}
+            .btn:disabled {{
+                opacity: 0.6;
+                cursor: not-allowed;
+                transform: none;
+            }}
+            .btn-primary {{ 
+                background: linear-gradient(135deg, #667eea 0%, #764ba2 100%); 
+                color: white; 
+            }}
+            .btn-success {{ 
+                background: linear-gradient(135deg, #56ab2f 0%, #a8e6cf 100%); 
+                color: white; 
+            }}
+            .btn-danger {{ 
+                background: linear-gradient(135deg, #ff416c 0%, #ff4b2b 100%); 
+                color: white; 
+            }}
+            .btn-warning {{ 
+                background: linear-gradient(135deg, #f7971e 0%, #ffd200 100%); 
+                color: #333; 
+            }}
+        </style>
+    </head>
+    <body>
+        <div class="container">
+            <a href="/" class="back-link">← Back to Dashboard</a>
+            <h1>⏰ Timer Control</h1>
+            
+            <div class="status-card">
+                <div class="status-row">
+                    <div class="status-label">Status:</div>
+                    <div class="status-value">{'🟢 Active' if timer_active else '🔴 Inactive'}</div>
+                </div>
+                <div class="status-row">
+                    <div class="status-label">Duration:</div>
+                    <div class="status-value">{timer_minutes} minutes</div>
+                </div>
+                <div class="status-row">
+                    <div class="status-label">Mode:</div>
+                    <div class="status-value">{'🔄 Repeating' if repeat_mode else '🔂 One-time'}</div>
+                </div>
+                <div class="status-row">
+                    <div class="status-label">Executions:</div>
+                    <div class="status-value">{execution_count}</div>
+                </div>
+                {f'<div class="status-row"><div class="status-label">Time Remaining:</div><div class="status-value">{timer_details}</div></div>' if timer_details else ''}
+            </div>
+            
+            <div class="form-group">
+                <label for="minutes">Timer Duration (minutes):</label>
+                <input type="number" id="minutes" name="minutes" value="{timer_minutes}" min="1" max="10080" placeholder="Enter minutes (1-10080)">
+            </div>
+            
+            <div class="form-group">
+                <label for="repeat">Timer Mode:</label>
+                <select id="repeat" name="repeat">
+                    <option value="false" {'selected' if not repeat_mode else ''}>One-time execution</option>
+                    <option value="true" {'selected' if repeat_mode else ''}>Repeating timer</option>
+                </select>
+            </div>
+            
+            <div class="button-group">
+                <button class="btn btn-primary" onclick="setTimer()">⚙️ Set Timer</button>
+                <button class="btn btn-success" onclick="startTimer()" {'disabled' if timer_active else ''}>▶️ Start Timer</button>
+                <button class="btn btn-danger" onclick="stopTimer()" {'disabled' if not timer_active else ''}>⏹️ Stop Timer</button>
+                <button class="btn btn-warning" onclick="testBatch()">🧪 Test Batch Now</button>
+            </div>
+        </div>
+        
+        <script>
+            async function setTimer() {{
+                const minutes = document.getElementById('minutes').value;
+                const repeat = document.getElementById('repeat').value;
+                
+                if (!minutes || minutes < 1) {{
+                    alert('Please enter a valid duration (1+ minutes)');
+                    return;
+                }}
+                
+                try {{
+                    const response = await fetch('/api/timer/set', {{
+                        method: 'POST',
+                        headers: {{'Content-Type': 'application/json'}},
+                        body: JSON.stringify({{
+                            minutes: parseInt(minutes),
+                            repeat_mode: repeat === 'true'
+                        }})
+                    }});
+                    
+                    const result = await response.json();
+                    alert(result.message);
+                    if (result.success) location.reload();
+                }} catch (error) {{
+                    alert('Error setting timer: ' + error.message);
+                }}
+            }}
+            
+            async function startTimer() {{
+                try {{
+                    const response = await fetch('/api/timer/start', {{method: 'POST'}});
+                    const result = await response.json();
+                    alert(result.message);
+                    if (result.success) location.reload();
+                }} catch (error) {{
+                    alert('Error starting timer: ' + error.message);
+                }}
+            }}
+            
+            async function stopTimer() {{
+                try {{
+                    const response = await fetch('/api/timer/stop', {{method: 'POST'}});
+                    const result = await response.json();
+                    alert(result.message);
+                    if (result.success) location.reload();
+                }} catch (error) {{
+                    alert('Error stopping timer: ' + error.message);
+                }}
+            }}
+            
+            async function testBatch() {{
+                if (confirm('Run batch processing now? This will process emails on all accounts.')) {{
+                    try {{
+                        const response = await fetch('/api/batch/run', {{method: 'POST'}});
+                        const result = await response.json();
+                        alert(result.message);
+                    }} catch (error) {{
+                        alert('Error running batch: ' + error.message);
+                    }}
+                }}
+            }}
+        </script>
+    </body>
+    </html>
+    """
     
-    return templates.TemplateResponse("pages/timer.html", context)
+    return html
 
 # API Endpoints for Timer Control
 @app.post("/api/timer/set")
@@ -651,6 +1275,386 @@
         'geographic_data': geographic_data
     }
 
+def build_analytics_html(data):
+    """Build analytics dashboard HTML"""
+    
+    # Calculate effectiveness metrics
+    eff = data['effectiveness']
+    total = eff.get('total_count', 0)
+    deleted = eff.get('deleted_count', 0)
+    preserved = eff.get('preserved_count', 0)
+    effectiveness_rate = (deleted / total * 100) if total > 0 else 0
+    
+    # Build category chart data
+    category_rows = ""
+    max_percentage = max([cat['percentage'] for cat in data['categories']], default=1)
+    
+    for cat in data['categories']:
+        percentage = cat['percentage']
+        count = cat['count']
+        category_name = cat['category'] or 'Unknown'
+        
+        # Normalize bar width - highest percentage gets 100% width
+        bar_width = (percentage / max_percentage * 100) if max_percentage > 0 else 0
+        
+        category_rows += f"""
+            <div class="chart-bar">
+                <div class="bar-label">{category_name}</div>
+                <div class="bar-container">
+                    <div class="bar-fill" style="width: {bar_width:.1f}%"></div>
+                </div>
+                <div class="bar-value">{count:,} ({percentage:.1f}%)</div>
+            </div>
+        """
+    
+    # Build daily activity chart
+    activity_rows = ""
+    for day in data['daily_activity']:
+        date = day['date']
+        deleted = day['deleted']
+        preserved = day['preserved']
+        total_day = deleted + preserved
+        
+        activity_rows += f"""
+            <tr>
+                <td>{date}</td>
+                <td style="color: #dc3545; font-weight: bold;">{deleted:,}</td>
+                <td style="color: #28a745; font-weight: bold;">{preserved:,}</td>
+                <td>{total_day:,}</td>
+            </tr>
+        """
+    
+    # Build spam domains list
+    domain_rows = ""
+    for domain in data['spam_domains']:
+        domain_name = domain['sender_domain']
+        count = domain['count']
+        
+        domain_rows += f"""
+            <tr>
+                <td style="font-family: monospace; color: #dc3545;">{domain_name}</td>
+                <td>{count:,}</td>
+            </tr>
+        """
+    
+    # Build account breakdown chart - TOTAL MAIL
+    account_total_rows = ""
+    max_account_total_percentage = max([acc['percentage'] for acc in data['account_breakdown_total']], default=1)
+    
+    for account in data['account_breakdown_total']:
+        provider = account['provider']
+        count = account['email_count']
+        percentage = account['percentage']
+        
+        # Normalize bar width - highest percentage gets 100% width
+        bar_width = (percentage / max_account_total_percentage * 100) if max_account_total_percentage > 0 else 0
+        
+        # Provider icons
+        provider_icon = {
+            'gmail': '📧',
+            'icloud': '☁️', 
+            'outlook': '📨',
+            'yahoo': '📬',
+            'aol': '📭'
+        }.get(provider.lower(), '📮')
+        
+        account_total_rows += f"""
+            <div class="chart-bar">
+                <div class="bar-label">{provider_icon} {provider.title()}</div>
+                <div class="bar-container">
+                    <div class="bar-fill" style="width: {bar_width:.1f}%"></div>
+                </div>
+                <div class="bar-value">{count:,} ({percentage:.1f}%)</div>
+            </div>
+        """
+    
+    # Build account breakdown chart - SPAM ONLY
+    account_spam_rows = ""
+    max_spam_percentage = max([acc['percentage'] for acc in data['account_breakdown_spam']], default=1)
+    
+    for account in data['account_breakdown_spam']:
+        provider = account['provider']
+        count = account.get('spam_count', account.get('email_count', 0))
+        percentage = account['percentage']
+        
+        # Normalize bar width - highest percentage gets 100% width
+        bar_width = (percentage / max_spam_percentage * 100) if max_spam_percentage > 0 else 0
+        
+        # Provider icons
+        provider_icon = {
+            'gmail': '📧',
+            'icloud': '☁️', 
+            'outlook': '📨',
+            'yahoo': '📬',
+            'aol': '📭'
+        }.get(provider.lower(), '📮')
+        
+        account_spam_rows += f"""
+            <div class="chart-bar">
+                <div class="bar-label">{provider_icon} {provider.title()}</div>
+                <div class="bar-container">
+                    <div class="bar-fill" style="width: {bar_width:.1f}%; background-color: #dc3545;"></div>
+                </div>
+                <div class="bar-value" style="color: #dc3545;">{count:,} ({percentage:.1f}%)</div>
+            </div>
+        """
+    
+    # Session stats - now using proper dictionary access
+    session_stats = data['session_stats']
+    avg_emails = session_stats.get('avg_emails_per_session', 0) or 0
+    avg_deletion_rate = session_stats.get('avg_deletion_rate', 0) or 0
+    total_sessions = session_stats.get('total_sessions', 0) or 0
+    
+    html = f"""
+    <!DOCTYPE html>
+    <html>
+    <head>
+        <title>Analytics & Reports - Mail Filter</title>
+        <meta name="viewport" content="width=device-width, initial-scale=1">
+        <style>
+            * {{ margin: 0; padding: 0; box-sizing: border-box; }}
+            body {{ 
+                font-family: -apple-system, BlinkMacSystemFont, 'Segoe UI', Arial, sans-serif; 
+                background: linear-gradient(135deg, #667eea 0%, #764ba2 100%);
+                min-height: 100vh;
+                padding: 20px;
+            }}
+            .container {{ 
+                max-width: 1400px; 
+                margin: 0 auto; 
+                background: rgba(255,255,255,0.95); 
+                border-radius: 20px; 
+                padding: 30px; 
+                box-shadow: 0 20px 40px rgba(0,0,0,0.15);
+            }}
+            .back-link {{ 
+                color: #667eea; 
+                text-decoration: none; 
+                margin-bottom: 20px; 
+                display: inline-block;
+                font-weight: 600;
+            }}
+            h1 {{ 
+                color: #2c3e50; 
+                text-align: center; 
+                font-size: 2.5em; 
+                margin-bottom: 30px;
+            }}
+            .analytics-grid {{
+                display: grid;
+                grid-template-columns: repeat(auto-fit, minmax(300px, 1fr));
+                gap: 30px;
+                margin-bottom: 40px;
+            }}
+            .analytics-card {{
+                background: white;
+                border-radius: 15px;
+                padding: 25px;
+                box-shadow: 0 10px 25px rgba(0,0,0,0.08);
+                border-top: 4px solid #667eea;
+            }}
+            .card-title {{
+                font-size: 1.3em;
+                font-weight: 700;
+                color: #2c3e50;
+                margin-bottom: 20px;
+                display: flex;
+                align-items: center;
+                gap: 10px;
+            }}
+            .metric-row {{
+                display: flex;
+                justify-content: space-between;
+                align-items: center;
+                padding: 10px 0;
+                border-bottom: 1px solid #eee;
+            }}
+            .metric-row:last-child {{ border-bottom: none; }}
+            .metric-label {{ font-weight: 600; color: #34495e; }}
+            .metric-value {{ font-weight: 700; color: #667eea; }}
+            .chart-bar {{
+                display: grid;
+                grid-template-columns: 120px 1fr 80px;
+                gap: 15px;
+                align-items: center;
+                margin-bottom: 12px;
+            }}
+            .bar-label {{ 
+                font-size: 0.9em; 
+                font-weight: 600; 
+                color: #34495e;
+                text-align: right;
+            }}
+            .bar-container {{
+                background: #e9ecef;
+                border-radius: 10px;
+                height: 20px;
+                position: relative;
+                overflow: hidden;
+            }}
+            .bar-fill {{
+                background: linear-gradient(90deg, #667eea 0%, #764ba2 100%);
+                height: 100%;
+                border-radius: 10px;
+                transition: width 0.5s ease;
+            }}
+            .bar-value {{ 
+                font-size: 0.85em; 
+                font-weight: 600; 
+                color: #34495e;
+                text-align: right;
+            }}
+            .data-table {{
+                width: 100%;
+                border-collapse: collapse;
+                margin-top: 15px;
+            }}
+            .data-table th {{
+                background: #f8f9fa;
+                padding: 12px;
+                text-align: left;
+                font-weight: 600;
+                color: #34495e;
+                border-bottom: 2px solid #dee2e6;
+            }}
+            .data-table td {{
+                padding: 10px 12px;
+                border-bottom: 1px solid #dee2e6;
+            }}
+            .data-table tbody tr:hover {{
+                background: #f8f9fa;
+            }}
+            .effectiveness-card {{ border-top-color: #28a745; }}
+            .categories-card {{ border-top-color: #fd7e14; }}
+            .activity-card {{ border-top-color: #6610f2; }}
+            .domains-card {{ border-top-color: #dc3545; }}
+            .sessions-card {{ border-top-color: #20c997; }}
+        </style>
+    </head>
+    <body>
+        <div class="container">
+            <a href="/" class="back-link">← Back to Dashboard</a>
+            <h1>📊 Analytics & Reports</h1>
+            
+            <div class="analytics-grid">
+                <div class="analytics-card effectiveness-card">
+                    <div class="card-title">
+                        🎯 Processing Effectiveness (30 Days)
+                    </div>
+                    <div class="metric-row">
+                        <div class="metric-label">Total Emails Processed</div>
+                        <div class="metric-value">{total:,}</div>
+                    </div>
+                    <div class="metric-row">
+                        <div class="metric-label">Spam Deleted</div>
+                        <div class="metric-value" style="color: #dc3545;">{deleted:,}</div>
+                    </div>
+                    <div class="metric-row">
+                        <div class="metric-label">Emails Preserved</div>
+                        <div class="metric-value" style="color: #28a745;">{preserved:,}</div>
+                    </div>
+                    <div class="metric-row">
+                        <div class="metric-label">Detection Rate</div>
+                        <div class="metric-value" style="color: #fd7e14;">{effectiveness_rate:.1f}%</div>
+                    </div>
+                </div>
+                
+                <div class="analytics-card sessions-card">
+                    <div class="card-title">
+                        ⚡ Session Performance (30 Days)
+                    </div>
+                    <div class="metric-row">
+                        <div class="metric-label">Total Sessions</div>
+                        <div class="metric-value">{total_sessions}</div>
+                    </div>
+                    <div class="metric-row">
+                        <div class="metric-label">Avg Emails/Session</div>
+                        <div class="metric-value">{avg_emails:.0f}</div>
+                    </div>
+                    <div class="metric-row">
+                        <div class="metric-label">Avg Deletion Rate</div>
+                        <div class="metric-value">{avg_deletion_rate:.1f}%</div>
+                    </div>
+                </div>
+            </div>
+            
+            <div class="analytics-grid">
+                <div class="analytics-card categories-card">
+                    <div class="card-title">
+                        🏷️ Top Spam Categories (30 Days)
+                    </div>
+                    {category_rows}
+                </div>
+                
+                <div class="analytics-card accounts-total-card">
+                    <div class="card-title">
+                        👤 Total Mail by Account (30 Days)
+                    </div>
+                    {account_total_rows}
+                </div>
+            </div>
+            
+            <div class="analytics-grid">
+                <div class="analytics-card accounts-spam-card">
+                    <div class="card-title">
+                        🗑️ Spam Mail by Account (30 Days)
+                    </div>
+                    {account_spam_rows}
+                </div>
+            </div>
+            
+            <div class="analytics-grid">
+                <div class="analytics-card domains-card">
+                    <div class="card-title">
+                        🌐 Top Spam Domains (30 Days)
+                    </div>
+                    <table class="data-table">
+                        <thead>
+                            <tr>
+                                <th>Domain</th>
+                                <th>Blocked Count</th>
+                            </tr>
+                        </thead>
+                        <tbody>
+                            {domain_rows}
+                        </tbody>
+                    </table>
+                </div>
+            </div>
+            
+            <div class="analytics-card activity-card">
+                <div class="card-title">
+                    📈 Daily Activity (Last 14 Days)
+                </div>
+                <table class="data-table">
+                    <thead>
+                        <tr>
+                            <th>Date</th>
+                            <th>Deleted</th>
+                            <th>Preserved</th>
+                            <th>Total</th>
+                        </tr>
+                    </thead>
+                    <tbody>
+                        {activity_rows}
+                    </tbody>
+                </table>
+            </div>
+        </div>
+        
+        
+        <script>
+            // Data refresh functionality
+            setInterval(function() {{
+                window.location.reload();
+            }}, 30000); // Refresh every 30 seconds
+        </script>
+    </body>
+    </html>
+    """
+    
+    return html
+
 
 @app.post("/api/batch/run")
 async def run_batch_processing():
@@ -1324,13 +2328,13 @@
 # ========================================
 
 @app.get("/validate", response_class=HTMLResponse)
-async def category_validation_page(request: Request):
+async def category_validation_page():
     """Category Validation Page - Rebuilt from Scratch"""
     print("🔍 CATEGORY VALIDATION page accessed")
     
     try:
         # Get all categories with email counts
-        categories_data = db.execute_query("""
+        categories = db.execute_query("""
             SELECT category, 
                    COUNT(*) as total,
                    SUM(CASE WHEN user_validated = 0 THEN 1 ELSE 0 END) as unvalidated,
@@ -1343,30 +2347,339 @@
             ORDER BY unvalidated DESC, total DESC
         """)
         
-        # Process categories for template
-        categories = []
-        for cat in categories_data:
-            validation_rate = (cat['validated_correct'] / cat['total'] * 100) if cat['total'] > 0 else 0
-            categories.append({
-                'category': cat['category'],
-                'total': cat['total'],
-                'unvalidated': cat['unvalidated'],
-                'validated_correct': cat['validated_correct'],
-                'validation_rate': validation_rate
-            })
-        
-        context = {
-            'request': request,
-            'categories': categories
-        }
-        
-        return templates.TemplateResponse("pages/validate.html", context)
+        # Build category options
+        category_options = ""
+        for cat in categories:
+            category_name = cat['category']
+            total = cat['total']
+            unvalidated = cat['unvalidated']
+            validated = cat['validated_correct']
+            
+            validation_rate = (validated / total * 100) if total > 0 else 0
+            
+            category_options += f'<option value="{category_name}">{category_name} ({unvalidated} unvalidated of {total} total - {validation_rate:.1f}% validated)</option>\n'
+        
+        # Simple HTML page
+        html = f"""
+        <!DOCTYPE html>
+        <html>
+        <head>
+            <title>Category Validation - Mail Filter</title>
+            <meta name="viewport" content="width=device-width, initial-scale=1">
+            <style>
+                body {{ font-family: Arial, sans-serif; margin: 20px; background: #f5f5f5; }}
+                .container {{ max-width: 1000px; margin: 0 auto; background: white; padding: 20px; border-radius: 10px; }}
+                h1 {{ color: #333; text-align: center; }}
+                .controls {{ margin: 20px 0; padding: 20px; background: #f9f9f9; border-radius: 5px; }}
+                select {{ padding: 10px; font-size: 16px; width: 400px; margin-right: 10px; }}
+                button {{ padding: 10px 20px; font-size: 16px; background: #007bff; color: white; border: none; border-radius: 5px; cursor: pointer; }}
+                button:hover {{ background: #0056b3; }}
+                .email-list {{ margin-top: 20px; }}
+                .email-item {{ border: 1px solid #ddd; margin: 10px 0; padding: 15px; border-radius: 5px; background: #fafafa; }}
+                .sender {{ font-weight: bold; color: #333; margin-bottom: 5px; }}
+                .sender-encoded {{ font-family: monospace; font-size: 12px; color: #888; margin-bottom: 5px; background: #f0f0f0; padding: 4px; border-radius: 3px; border-left: 3px solid #007bff; }}
+                .subject {{ color: #666; margin-bottom: 10px; }}
+                .feedback-buttons {{ margin-top: 10px; }}
+                .feedback-buttons button {{ margin-right: 10px; }}
+                .thumbs-up {{ background: #28a745; }}
+                .thumbs-up:hover {{ background: #218838; }}
+                .thumbs-down {{ background: #dc3545; }}
+                .thumbs-down:hover {{ background: #c82333; }}
+                .save-email {{ background: #17a2b8; }}
+                .save-email:hover {{ background: #138496; }}
+                .loading {{ text-align: center; padding: 20px; color: #666; }}
+                .pagination {{ text-align: center; margin: 20px 0; }}
+                .pagination button {{ margin: 0 5px; }}
+            </style>
+        </head>
+        <body>
+            <div class="container">
+                <h1>📋 Category Validation</h1>
+                <p><a href="/">← Back to Dashboard</a></p>
+                
+                <div class="controls">
+                    <label for="categorySelect">Select Category:</label>
+                    <select id="categorySelect">
+                        <option value="">Choose a category...</option>
+                        {category_options}
+                    </select>
+                    <button onclick="loadEmails()">Load Emails</button>
+                </div>
+                
+                <div id="emailList" class="email-list"></div>
+                <div id="pagination" class="pagination"></div>
+            </div>
+            
+            <script>
+                let currentCategory = '';
+                let currentPage = 1;
+                
+                function decodeEmailContent(content) {{
+                    if (!content) return '';
+                    
+                    try {{
+                        // Clean up content first - remove newlines and extra whitespace
+                        let cleaned = content.replace(/\\r\\n/g, ' ').replace(/\\n/g, ' ').replace(/\\s+/g, ' ').trim();
+                        
+                        // Handle UTF-8 Q-encoding (=?UTF-8?Q?...?=)
+                        if (cleaned.includes('=?UTF-8?Q?')) {{
+                            let decoded = cleaned.replace(/=\\?UTF-8\\?Q\\?([^?]+)\\?=/g, function(match, encoded) {{
+                                // Replace encoded characters
+                                let result = encoded
+                                    .replace(/=([0-9A-F]{{2}})/g, function(match, hex) {{
+                                        return String.fromCharCode(parseInt(hex, 16));
+                                    }})
+                                    .replace(/_/g, ' ');
+                                return result;
+                            }});
+                            return decoded;
+                        }}
+                        
+                        // Handle UTF-8 B-encoding (=?UTF-8?B?...?=) - Base64
+                        if (cleaned.includes('=?UTF-8?B?')) {{
+                            let decoded = cleaned.replace(/=\\?UTF-8\\?B\\?([^?]+)\\?=/g, function(match, encoded) {{
+                                try {{
+                                    return atob(encoded);
+                                }} catch(e) {{
+                                    return encoded + ' (decode error)';
+                                }}
+                            }});
+                            return decoded;
+                        }}
+                        
+                        // Handle other encodings or return cleaned content
+                        return cleaned;
+                    }} catch(e) {{
+                        console.error('Decoding error:', e);
+                        return content + ' (decode error)';
+                    }}
+                }}
+                
+                async function loadEmails() {{
+                    const select = document.getElementById('categorySelect');
+                    const category = select.value;
+                    
+                    if (!category) {{
+                        alert('Please select a category');
+                        return;
+                    }}
+                    
+                    currentCategory = category;
+                    currentPage = 1;
+                    
+                    console.log('Loading emails for category:', category);
+                    
+                    const emailList = document.getElementById('emailList');
+                    emailList.innerHTML = '<div class="loading">Loading emails...</div>';
+                    
+                    try {{
+                        const response = await fetch(`/api/validation/emails/${{encodeURIComponent(category)}}?page=${{currentPage}}`);
+                        const data = await response.json();
+                        
+                        console.log('API response:', data);
+                        
+                        if (data.success) {{
+                            displayEmails(data.emails, data.pagination);
+                        }} else {{
+                            emailList.innerHTML = `<div class="loading">Error: ${{data.message}}</div>`;
+                        }}
+                    }} catch (error) {{
+                        console.error('Error loading emails:', error);
+                        emailList.innerHTML = `<div class="loading">Error: ${{error.message}}</div>`;
+                    }}
+                }}
+                
+                function displayEmails(emails, pagination) {{
+                    const emailList = document.getElementById('emailList');
+                    
+                    if (emails.length === 0) {{
+                        emailList.innerHTML = '<div class="loading">🎉 All emails in this category have been validated!</div>';
+                        document.getElementById('pagination').innerHTML = '';
+                        return;
+                    }}
+                    
+                    let html = '';
+                    emails.forEach(email => {{
+                        // Decode sender and subject
+                        const decodedSender = decodeEmailContent(email.sender_email);
+                        const decodedSubject = decodeEmailContent(email.subject);
+                        
+                        // Enhanced sender display for brand impersonation detection
+                        let senderDisplay = '';
+                        
+                        // Debug logging
+                        console.log('Email ID:', email.id);
+                        console.log('Raw sender:', email.sender_email);
+                        console.log('Decoded sender:', decodedSender);
+                        
+                        // HTML escape function to prevent <email@domain.com> being interpreted as HTML tags
+                        function htmlEscape(str) {{
+                            return str.replace(/&/g, '&amp;')
+                                     .replace(/</g, '&lt;')
+                                     .replace(/>/g, '&gt;')
+                                     .replace(/"/g, '&quot;')
+                                     .replace(/'/g, '&#x27;');
+                        }}
+                        
+                        // Always show decoded sender prominently (fully qualified address)
+                        const escapedDecoded = htmlEscape(decodedSender);
+                        senderDisplay = `<div class="sender">From: ${{escapedDecoded}}</div>`;
+                        
+                        // Always show raw version for comparison and brand impersonation detection
+                        // This helps users spot spoofing, encoding tricks, and verify domains
+                        if (email.sender_email && email.sender_email.trim() !== '') {{
+                            const escapedRaw = htmlEscape(email.sender_email);
+                            senderDisplay += `<div class="sender-encoded">Raw: ${{escapedRaw}}</div>`;
+                        }}
+                        
+                        html += `
+                            <div class="email-item" id="email-${{email.id}}">
+                                ${{senderDisplay}}
+                                <div class="subject">Subject: ${{decodedSubject}}</div>
+                                <div class="feedback-buttons">
+                                    <button class="thumbs-up" onclick="submitFeedback(${{email.id}}, 'up')">👍 Correct</button>
+                                    <button class="thumbs-down" onclick="submitFeedback(${{email.id}}, 'down')">👎 Wrong</button>
+                                    <button class="save-email" onclick="saveEmail(${{email.id}})">💾 Save</button>
+                                </div>
+                            </div>
+                        `;
+                    }});
+                    
+                    emailList.innerHTML = html;
+                    
+                    // Show pagination
+                    displayPagination(pagination);
+                }}
+                
+                function displayPagination(pagination) {{
+                    const paginationDiv = document.getElementById('pagination');
+                    
+                    if (pagination.total_pages <= 1) {{
+                        paginationDiv.innerHTML = '';
+                        return;
+                    }}
+                    
+                    let html = '';
+                    
+                    if (pagination.has_prev) {{
+                        html += `<button onclick="changePage(${{pagination.current_page - 1}})">← Previous</button>`;
+                    }}
+                    
+                    html += `<span>Page ${{pagination.current_page}} of ${{pagination.total_pages}} (${{pagination.total_emails}} emails)</span>`;
+                    
+                    if (pagination.has_next) {{
+                        html += `<button onclick="changePage(${{pagination.current_page + 1}})">Next →</button>`;
+                    }}
+                    
+                    paginationDiv.innerHTML = html;
+                }}
+                
+                function changePage(page) {{
+                    currentPage = page;
+                    loadEmails();
+                }}
+                
+                async function submitFeedback(emailId, feedback) {{
+                    console.log('Submitting feedback:', emailId, feedback);
+                    
+                    try {{
+                        const response = await fetch('/api/validation/feedback', {{
+                            method: 'POST',
+                            headers: {{
+                                'Content-Type': 'application/json'
+                            }},
+                            body: JSON.stringify({{
+                                email_id: emailId,
+                                feedback: feedback
+                            }})
+                        }});
+                        
+                        const result = await response.json();
+                        console.log('Feedback result:', result);
+                        
+                        if (result.success) {{
+                            // Remove the email from the list
+                            const emailElement = document.getElementById(`email-${{emailId}}`);
+                            if (emailElement) {{
+                                emailElement.remove();
+                            }}
+                            
+                            // Show feedback message
+                            if (feedback === 'down') {{
+                                if (result.reclassification) {{
+                                    alert(`🔄 Email reclassified from '${{result.reclassification.original_category}}' to '${{result.reclassification.new_category}}'`);
+                                }} else {{
+                                    alert('👎 Email marked for manual review');
+                                }}
+                            }}
+                            // No popup for thumbs up - just silently remove the email
+                            
+                            // Check if we need to reload the page
+                            const remainingEmails = document.querySelectorAll('.email-item').length;
+                            if (remainingEmails === 0) {{
+                                loadEmails();
+                            }}
+                        }} else {{
+                            alert('Error: ' + result.message);
+                        }}
+                    }} catch (error) {{
+                        console.error('Error submitting feedback:', error);
+                        alert('Error submitting feedback: ' + error.message);
+                    }}
+                }}
+                
+                async function saveEmail(emailId) {{
+                    console.log('Saving email for protection:', emailId);
+                    
+                    try {{
+                        const response = await fetch('/api/validation/save', {{
+                            method: 'POST',
+                            headers: {{
+                                'Content-Type': 'application/json'
+                            }},
+                            body: JSON.stringify({{
+                                email_id: emailId
+                            }})
+                        }});
+                        
+                        const result = await response.json();
+                        console.log('Save result:', result);
+                        
+                        if (result.success) {{
+                            // Remove the email from the list
+                            const emailElement = document.getElementById(`email-${{emailId}}`);
+                            if (emailElement) {{
+                                emailElement.remove();
+                            }}
+                            
+                            // Show success message
+                            alert(`💾 Email saved and protected! ${{result.protection_message || 'Future similar emails will be protected.'}}`);
+                            
+                            // Check if we need to reload the page
+                            const remainingEmails = document.querySelectorAll('.email-item').length;
+                            if (remainingEmails === 0) {{
+                                loadEmails();
+                            }}
+                        }} else {{
+                            alert('Error: ' + result.message);
+                        }}
+                    }} catch (error) {{
+                        console.error('Error saving email:', error);
+                        alert('Error saving email: ' + error.message);
+                    }}
+                }}
+            </script>
+        </body>
+        </html>
+        """
+        
+        return html
         
     except Exception as e:
-        print(f"❌ Error loading validation page: {e}")
+        print(f"❌ Validation page error: {e}")
         import traceback
         traceback.print_exc()
-        return HTMLResponse(f"<h1>Error loading validation page: {e}</h1>")
+        return f"<h1>Error: {e}</h1>"
 
 @app.get("/api/validation/emails/{category}")
 async def get_emails_for_validation(category: str, page: int = 1):
@@ -2169,14 +3482,14 @@
 # ==========================================
 
 @app.get("/accounts", response_class=HTMLResponse)
-async def accounts_page(request: Request):
+async def accounts_page():
     """Account selection page - lists all saved accounts"""
     try:
         # Import here to avoid circular imports
         from config.credentials import db_credentials
         
         # Load all saved accounts
-        accounts_data = db_credentials.load_credentials()
+        accounts = db_credentials.load_credentials()
         
         # Provider icons mapping
         provider_icons = {
@@ -2187,41 +3500,261 @@
             'Custom': '⚙️'
         }
         
-        # Format accounts for template
-        accounts = []
-        if accounts_data:
-            for i, account in enumerate(accounts_data):
+        # Build account cards
+        account_cards = ""
+        if accounts:
+            # Add "All Accounts" option first
+            total_accounts = len(accounts)
+            account_cards += f"""
+            <div class="account-card" style="background: linear-gradient(135deg, #667eea 0%, #764ba2 100%); color: white;">
+                <div class="account-icon">🌐</div>
+                <div class="account-info">
+                    <div class="account-email" style="color: white;">All Accounts</div>
+                    <div class="account-provider" style="color: #f0f0f0;">Process all {total_accounts} accounts at once</div>
+                    <div class="account-meta" style="color: #f0f0f0;">
+                        Batch filtering with preview option
+                    </div>
+                </div>
+                <div class="account-actions">
+                    <a href="/single-account/all" class="btn" style="background: white; color: #667eea;">Select All</a>
+                </div>
+            </div>
+            """
+            # Then add individual accounts
+            for i, account in enumerate(accounts):
                 provider = account.get('provider', 'Custom')
                 icon = provider_icons.get(provider, '📧')
                 last_used = account.get('last_used', 'Never')
                 target_folders = account.get('target_folders', [])
                 folder_count = len(target_folders) if target_folders else 0
                 
-                accounts.append({
-                    'email_address': account.get('email_address', 'Unknown'),
-                    'provider': provider,
-                    'icon': icon,
-                    'last_used': last_used,
-                    'folder_count': folder_count,
-                    'index': i
-                })
-        
-        context = {
-            'request': request,
-            'accounts': accounts
-        }
-        
-        return templates.TemplateResponse("pages/accounts.html", context)
+                account_cards += f"""
+                <div class="account-card">
+                    <div class="account-icon">{icon}</div>
+                    <div class="account-info">
+                        <div class="account-email">{account['email_address']}</div>
+                        <div class="account-provider">{provider}</div>
+                        <div class="account-meta">
+                            {folder_count} folders configured • Last used: {last_used}
+                        </div>
+                    </div>
+                    <div class="account-actions">
+                        <a href="/single-account/{i}" class="btn btn-primary">Select</a>
+                        <button onclick="testConnection({i})" class="btn btn-secondary">Test</button>
+                    </div>
+                </div>
+                """
+        else:
+            account_cards = """
+            <div class="no-accounts">
+                <h3>📧 No Email Accounts Configured</h3>
+                <p>Use the CLI to add email accounts first:</p>
+                <code>python3 main.py</code>
+                <p>Then return here to manage single account filtering.</p>
+            </div>
+            """
+        
+        html = f"""
+        <!DOCTYPE html>
+        <html>
+        <head>
+            <title>📧 Email Accounts - Mail Filter</title>
+            <meta charset="utf-8">
+            <meta name="viewport" content="width=device-width, initial-scale=1">
+            <style>
+                body {{ 
+                    font-family: 'Segoe UI', Tahoma, Geneva, Verdana, sans-serif; 
+                    margin: 0; 
+                    padding: 20px; 
+                    background: linear-gradient(135deg, #667eea 0%, #764ba2 100%);
+                    min-height: 100vh;
+                }}
+                .container {{
+                    max-width: 1000px;
+                    margin: 0 auto;
+                    background: white;
+                    border-radius: 15px;
+                    box-shadow: 0 10px 30px rgba(0,0,0,0.3);
+                    overflow: hidden;
+                }}
+                .header {{
+                    background: linear-gradient(135deg, #667eea 0%, #764ba2 100%);
+                    color: white;
+                    padding: 30px;
+                    text-align: center;
+                }}
+                .header h1 {{
+                    margin: 0;
+                    font-size: 2.5em;
+                    text-shadow: 2px 2px 4px rgba(0,0,0,0.3);
+                }}
+                .nav-links {{
+                    padding: 20px 30px;
+                    background: #f8f9fa;
+                    border-bottom: 1px solid #dee2e6;
+                }}
+                .back-link {{
+                    color: #667eea;
+                    text-decoration: none;
+                    font-weight: 600;
+                    margin-right: 20px;
+                }}
+                .back-link:hover {{ text-decoration: underline; }}
+                .content {{
+                    padding: 30px;
+                }}
+                .account-card {{
+                    display: flex;
+                    align-items: center;
+                    background: #f8f9fa;
+                    border-radius: 10px;
+                    padding: 20px;
+                    margin-bottom: 15px;
+                    border: 1px solid #dee2e6;
+                    transition: all 0.3s ease;
+                }}
+                .account-card:hover {{
+                    box-shadow: 0 5px 15px rgba(0,0,0,0.1);
+                    transform: translateY(-2px);
+                }}
+                .account-icon {{
+                    font-size: 2.5em;
+                    margin-right: 20px;
+                }}
+                .account-info {{
+                    flex: 1;
+                }}
+                .account-email {{
+                    font-size: 1.3em;
+                    font-weight: 600;
+                    color: #333;
+                    margin-bottom: 5px;
+                }}
+                .account-provider {{
+                    color: #667eea;
+                    font-weight: 500;
+                    margin-bottom: 5px;
+                }}
+                .account-meta {{
+                    color: #6c757d;
+                    font-size: 0.9em;
+                }}
+                .account-actions {{
+                    display: flex;
+                    gap: 10px;
+                }}
+                .btn {{
+                    padding: 10px 20px;
+                    border: none;
+                    border-radius: 8px;
+                    text-decoration: none;
+                    font-weight: 600;
+                    cursor: pointer;
+                    transition: all 0.3s ease;
+                }}
+                .btn-primary {{
+                    background: linear-gradient(135deg, #667eea 0%, #764ba2 100%);
+                    color: white;
+                }}
+                .btn-secondary {{
+                    background: #6c757d;
+                    color: white;
+                }}
+                .btn:hover {{
+                    transform: translateY(-2px);
+                    box-shadow: 0 5px 15px rgba(0,0,0,0.2);
+                }}
+                .no-accounts {{
+                    text-align: center;
+                    padding: 40px;
+                    color: #6c757d;
+                }}
+                .no-accounts h3 {{ color: #333; }}
+                .no-accounts code {{
+                    background: #f8f9fa;
+                    padding: 5px 10px;
+                    border-radius: 5px;
+                    font-family: monospace;
+                }}
+                .status-message {{
+                    display: none;
+                    padding: 15px;
+                    border-radius: 8px;
+                    margin-bottom: 20px;
+                }}
+                .status-success {{ background: #d4edda; color: #155724; border: 1px solid #c3e6cb; }}
+                .status-error {{ background: #f8d7da; color: #721c24; border: 1px solid #f5c6cb; }}
+            </style>
+        </head>
+        <body>
+            <div class="container">
+                <div class="header">
+                    <h1>📧 Email Accounts</h1>
+                    <div class="subtitle">Select an account for single account filtering</div>
+                </div>
+                
+                <div class="nav-links">
+                    <a href="/" class="back-link">← Back to Dashboard</a>
+                </div>
+                
+                <div class="content">
+                    <div id="status-message" class="status-message"></div>
+                    
+                    {account_cards}
+                </div>
+            </div>
+            
+            <script>
+                async function testConnection(accountId) {{
+                    const statusDiv = document.getElementById('status-message');
+                    statusDiv.className = 'status-message status-success';
+                    statusDiv.textContent = 'Testing connection...';
+                    statusDiv.style.display = 'block';
+                    
+                    try {{
+                        const response = await fetch(`/api/testing/connection/${{accountId}}`, {{
+                            method: 'POST'
+                        }});
+                        const result = await response.json();
+                        
+                        if (result.success) {{
+                            statusDiv.className = 'status-message status-success';
+                            statusDiv.textContent = `✅ Connection successful! Found ${{result.total_folders || 0}} folders.`;
+                        }} else {{
+                            statusDiv.className = 'status-message status-error';
+                            statusDiv.textContent = `❌ Connection failed: ${{result.error || 'Unknown error'}}`;
+                        }}
+                    }} catch (error) {{
+                        statusDiv.className = 'status-message status-error';
+                        statusDiv.textContent = `❌ Error testing connection: ${{error.message}}`;
+                    }}
+                    
+                    // Hide message after 5 seconds
+                    setTimeout(() => {{
+                        statusDiv.style.display = 'none';
+                    }}, 5000);
+                }}
+            </script>
+        </body>
+        </html>
+        """
+        
+        return html
         
     except Exception as e:
-        print(f"❌ Error loading accounts: {e}")
-        import traceback
-        traceback.print_exc()
-        return HTMLResponse(f"<h1>Error loading accounts: {e}</h1>")
-
+        return f"""
+        <html>
+        <head><title>Accounts Error</title></head>
+        <body>
+            <h1>Error Loading Accounts</h1>
+            <p>Error: {str(e)}</p>
+            <a href="/">← Back to Home</a>
+        </body>
+        </html>
+        """
 
 @app.get("/single-account/{account_id}", response_class=HTMLResponse)
-async def single_account_page(request: Request, account_id: str):
+async def single_account_page(account_id: str):
     """Single account filtering dashboard - replicates CLI functionality"""
     try:
         from config.credentials import db_credentials
@@ -2245,33 +3778,44 @@
                 provider = acc.get('provider', 'Custom')
                 target_accounts.append(f"{acc['email_address']} ({provider}) - {folder_count} folders")
             account['target_folders'] = target_accounts
+            account_idx = "all"
         else:
             # Handle individual account
             try:
                 account_idx = int(account_id)
                 if account_idx >= len(accounts):
-                    return HTMLResponse("""
+                    return """
                     <html><body>
                         <h1>Account Not Found</h1>
                         <a href="/accounts">← Back to Accounts</a>
                     </body></html>
-                    """)
+                    """
                 account = accounts[account_idx]
                     
             except ValueError:
-                return HTMLResponse("""
+                return """
                 <html><body>
                     <h1>Invalid Account ID</h1>
                     <a href="/accounts">← Back to Accounts</a>
                 </body></html>
-                """)
-        
+                """
         provider_icons = {
             'iCloud': '🍎',
             'Gmail': '📧', 
             'Outlook': '🏢',
             'Yahoo': '🟣',
-            'Custom': '⚙️'
+            'Custom': '⚙️',
+            'Processing 0 accounts': '🌐',
+            'Processing 1 accounts': '🌐',
+            'Processing 2 accounts': '🌐',
+            'Processing 3 accounts': '🌐',
+            'Processing 4 accounts': '🌐',
+            'Processing 5 accounts': '🌐',
+            'Processing 6 accounts': '🌐',
+            'Processing 7 accounts': '🌐',
+            'Processing 8 accounts': '🌐',
+            'Processing 9 accounts': '🌐',
+            'Processing 10 accounts': '🌐'
         }
         
         provider = account.get('provider', 'Custom')
@@ -2282,22 +3826,1334 @@
             icon = provider_icons.get(provider, '📧')
         target_folders = account.get('target_folders', [])
         
-        context = {
-            'request': request,
-            'account': account,
-            'account_id': account_id,
-            'icon': icon,
-            'provider': provider,
-            'target_folders': target_folders
-        }
-        
-        return templates.TemplateResponse("pages/single_account.html", context)
+        # Build folder list
+        folder_list = ""
+        if target_folders:
+            for folder in target_folders:
+                folder_list += f"""
+                <div class="folder-item">
+                    <span class="folder-name">📁 {folder}</span>
+                    <span class="folder-status" id="folder-status-{folder.replace(' ', '_')}">Ready</span>
+                </div>
+                """
+        else:
+            folder_list = """
+            <div class="no-folders">
+                <p>❌ No folders configured for this account.</p>
+                <p>Use the CLI to set up folders: <code>python3 main.py</code></p>
+            </div>
+            """
+        
+        html = f"""
+        <!DOCTYPE html>
+        <html>
+        <head>
+            <title>🎯 Single Account Filter - {account['email_address']}</title>
+            <meta charset="utf-8">
+            <meta name="viewport" content="width=device-width, initial-scale=1">
+            <style>
+                body {{ 
+                    font-family: 'Segoe UI', Tahoma, Geneva, Verdana, sans-serif; 
+                    margin: 0; 
+                    padding: 20px; 
+                    background: linear-gradient(135deg, #667eea 0%, #764ba2 100%);
+                    min-height: 100vh;
+                }}
+                .container {{
+                    max-width: 1200px;
+                    margin: 0 auto;
+                    background: white;
+                    border-radius: 15px;
+                    box-shadow: 0 10px 30px rgba(0,0,0,0.3);
+                    overflow: hidden;
+                }}
+                .header {{
+                    background: linear-gradient(135deg, #667eea 0%, #764ba2 100%);
+                    color: white;
+                    padding: 30px;
+                    text-align: center;
+                }}
+                .header h1 {{
+                    margin: 0;
+                    font-size: 2.2em;
+                    text-shadow: 2px 2px 4px rgba(0,0,0,0.3);
+                }}
+                .nav-links {{
+                    padding: 20px 30px;
+                    background: #f8f9fa;
+                    border-bottom: 1px solid #dee2e6;
+                }}
+                .back-link {{
+                    color: #667eea;
+                    text-decoration: none;
+                    font-weight: 600;
+                    margin-right: 20px;
+                }}
+                .back-link:hover {{ text-decoration: underline; }}
+                .content {{
+                    padding: 30px;
+                }}
+                .account-header {{
+                    display: flex;
+                    align-items: center;
+                    background: #f8f9fa;
+                    border-radius: 10px;
+                    padding: 25px;
+                    margin-bottom: 30px;
+                    border: 1px solid #dee2e6;
+                }}
+                .account-icon {{
+                    font-size: 3em;
+                    margin-right: 25px;
+                }}
+                .account-details {{
+                    flex: 1;
+                }}
+                .account-email {{
+                    font-size: 1.5em;
+                    font-weight: 600;
+                    color: #333;
+                    margin-bottom: 5px;
+                }}
+                .account-provider {{
+                    color: #667eea;
+                    font-weight: 500;
+                    margin-bottom: 10px;
+                }}
+                .account-meta {{
+                    color: #6c757d;
+                    font-size: 0.95em;
+                }}
+                .section {{
+                    background: white;
+                    border: 1px solid #dee2e6;
+                    border-radius: 10px;
+                    margin-bottom: 25px;
+                    overflow: hidden;
+                }}
+                .section-header {{
+                    background: #f8f9fa;
+                    padding: 20px 25px;
+                    border-bottom: 1px solid #dee2e6;
+                    font-weight: 600;
+                    color: #333;
+                }}
+                .section-content {{
+                    padding: 25px;
+                }}
+                .folder-item {{
+                    display: flex;
+                    justify-content: space-between;
+                    align-items: center;
+                    padding: 12px 0;
+                    border-bottom: 1px solid #eee;
+                }}
+                .folder-item:last-child {{ border-bottom: none; }}
+                .folder-name {{
+                    font-weight: 500;
+                    color: #333;
+                }}
+                .folder-status {{
+                    font-size: 0.9em;
+                    color: #6c757d;
+                    padding: 4px 8px;
+                    background: #e9ecef;
+                    border-radius: 4px;
+                }}
+                .actions-grid {{
+                    display: grid;
+                    grid-template-columns: 1fr 1fr;
+                    gap: 20px;
+                    margin-top: 20px;
+                }}
+                .action-card {{
+                    background: white;
+                    border: 2px solid #dee2e6;
+                    border-radius: 10px;
+                    padding: 25px;
+                    text-align: center;
+                    cursor: pointer;
+                    transition: all 0.3s ease;
+                }}
+                .action-card:hover {{
+                    border-color: #667eea;
+                    box-shadow: 0 5px 15px rgba(0,0,0,0.1);
+                    transform: translateY(-3px);
+                }}
+                .action-card.preview {{
+                    border-color: #28a745;
+                }}
+                .action-card.process {{
+                    border-color: #dc3545;
+                }}
+                .action-icon {{
+                    font-size: 3em;
+                    margin-bottom: 15px;
+                }}
+                .action-title {{
+                    font-size: 1.3em;
+                    font-weight: 600;
+                    margin-bottom: 10px;
+                }}
+                .action-description {{
+                    color: #6c757d;
+                    font-size: 0.95em;
+                    line-height: 1.4;
+                }}
+                .results-section {{
+                    display: none;
+                    margin-top: 30px;
+                }}
+                .results-header {{
+                    background: #667eea;
+                    color: white;
+                    padding: 20px 25px;
+                    font-weight: 600;
+                }}
+                .results-content {{
+                    padding: 25px;
+                }}
+                .stats-grid {{
+                    display: grid;
+                    grid-template-columns: repeat(auto-fit, minmax(200px, 1fr));
+                    gap: 20px;
+                    margin-bottom: 25px;
+                }}
+                .stat-card {{
+                    background: #f8f9fa;
+                    border-radius: 8px;
+                    padding: 20px;
+                    text-align: center;
+                    border: 1px solid #dee2e6;
+                }}
+                .stat-value {{
+                    font-size: 2em;
+                    font-weight: 600;
+                    color: #667eea;
+                    margin-bottom: 5px;
+                }}
+                .stat-label {{
+                    color: #6c757d;
+                    font-size: 0.9em;
+                }}
+                .no-folders {{
+                    text-align: center;
+                    color: #6c757d;
+                    padding: 20px;
+                }}
+                .no-folders code {{
+                    background: #f8f9fa;
+                    padding: 5px 10px;
+                    border-radius: 5px;
+                    font-family: monospace;
+                }}
+                .status-message {{
+                    display: none;
+                    padding: 15px;
+                    border-radius: 8px;
+                    margin-bottom: 20px;
+                }}
+                .status-success {{ background: #d4edda; color: #155724; border: 1px solid #c3e6cb; }}
+                .status-error {{ background: #f8d7da; color: #721c24; border: 1px solid #f5c6cb; }}
+                .status-info {{ background: #d1ecf1; color: #0c5460; border: 1px solid #bee5eb; }}
+                .loading {{
+                    text-align: center;
+                    padding: 40px;
+                    color: #6c757d;
+                }}
+                .loading-spinner {{
+                    font-size: 2em;
+                    margin-bottom: 15px;
+                    animation: spin 1s linear infinite;
+                }}
+                @keyframes spin {{
+                    0% {{ transform: rotate(0deg); }}
+                    100% {{ transform: rotate(360deg); }}
+                }}
+                /* Mobile responsive styles */
+                @media (max-width: 768px) {{
+                    .actions-grid {{ grid-template-columns: 1fr; }}
+                    .stats-grid {{ grid-template-columns: 1fr; }}
+                    .account-header {{ flex-direction: column; text-align: center; }}
+                    .account-icon {{ margin-right: 0; margin-bottom: 15px; }}
+                    
+                    /* Mobile email table improvements */
+                    .email-table-container {{
+                        overflow-x: auto;
+                        -webkit-overflow-scrolling: touch;
+                    }}
+                    
+                    .email-table {{
+                        min-width: 100%;
+                        font-size: 0.85em;
+                    }}
+                    
+                    .email-cell {{
+                        max-width: none !important;
+                        min-width: 0;
+                        white-space: normal !important;
+                        overflow: visible !important;
+                        text-overflow: initial !important;
+                        padding: 8px 6px !important;
+                        line-height: 1.4;
+                    }}
+                    
+                    .email-cell-sender {{
+                        max-width: 120px;
+                        word-break: break-word;
+                    }}
+                    
+                    .email-cell-subject {{
+                        max-width: 150px;
+                        word-break: break-word;
+                    }}
+                    
+                    .email-cell-compact {{
+                        padding: 6px 4px !important;
+                        font-size: 0.8em;
+                    }}
+                    
+                    .email-cell-account {{
+                        max-width: 100px;
+                        word-break: break-word;
+                    }}
+                }}
+                
+                @media (max-width: 480px) {{
+                    /* iPhone specific optimizations */
+                    .container {{
+                        margin: 0 10px;
+                        border-radius: 10px;
+                    }}
+                    
+                    .content {{
+                        padding: 15px;
+                    }}
+                    
+                    .account-header {{
+                        padding: 15px;
+                    }}
+                    
+                    .email-table {{
+                        font-size: 0.8em;
+                    }}
+                    
+                    .email-cell {{
+                        padding: 6px 4px !important;
+                    }}
+                    
+                    .email-cell-sender {{
+                        max-width: 100px;
+                    }}
+                    
+                    .email-cell-subject {{
+                        max-width: 120px;
+                    }}
+                    
+                    .email-cell-account {{
+                        max-width: 80px;
+                    }}                    
+                    /* Hide less critical columns on very small screens */
+                    .email-column-confidence,
+                    .email-column-date {{
+                        display: none;
+                    }}
+                }}
+            </style>
+        </head>
+        <body>
+            <div class="container">
+                <div class="header">
+                    <h1>🎯 Single Account Filter</h1>
+                    <div class="subtitle">Process emails for specific account</div>
+                </div>
+                
+                <div class="nav-links">
+                    <a href="/accounts" class="back-link">← Back to Accounts</a>
+                    <a href="/" class="back-link">🏠 Dashboard</a>
+                </div>
+                
+                <div class="content">
+                    <div id="status-message" class="status-message"></div>
+                    
+                    <div class="account-header">
+                        <div class="account-icon">{icon}</div>
+                        <div class="account-details">
+                            <div class="account-email">{account['email_address']}</div>
+                            <div class="account-provider">{provider}</div>
+                            <div class="account-meta">
+                                {len(target_folders)} folders configured • Account ID: {account_id}
+                            </div>
+                        </div>
+                    </div>
+                    
+                    <div class="section">
+                        <div class="section-header">{'🌐 Target Accounts' if account_id == 'all' else '📁 Target Folders'}</div>
+                        <div class="section-content">
+                            {folder_list}
+                        </div>
+                    </div>
+                    
+                    <div class="section">
+                        <div class="section-header">⚡ Processing Options</div>
+                        <div class="section-content">
+                            <div class="actions-grid">
+                                <div class="action-card preview" onclick="runPreview()">
+                                    <div class="action-icon">🔍</div>
+                                    <div class="action-title">Preview Mode</div>
+                                    <div class="action-description">
+                                        See what emails would be deleted without actually deleting them. 
+                                        Safe way to test the filter settings.
+                                    </div>
+                                </div>
+                                
+                                <div class="action-card process" onclick="runProcess()">
+                                    <div class="action-icon">🚀</div>
+                                    <div class="action-title">Process Emails</div>
+                                    <div class="action-description">
+                                        Actually delete spam emails and preserve important ones. 
+                                        This will make permanent changes.
+                                    </div>
+                                </div>
+                            </div>
+                        </div>
+                    </div>
+                    
+                    <div id="results-section" class="section results-section">
+                        <div class="results-header">📊 Processing Results</div>
+                        <div class="results-content">
+                            <div id="loading" class="loading">
+                                <div class="loading-spinner">⏳</div>
+                                <div>Processing emails, please wait...</div>
+                            </div>
+                            <div id="results-content"></div>
+                        </div>
+                    </div>
+                </div>
+            </div>
+            
+            <script>
+                const accountId = "{account_id}";
+                
+                async function runPreview() {{
+                    await runAction('preview');
+                }}
+                
+                async function runProcess() {{
+                    if (!confirm('⚠️  This will permanently delete spam emails. Are you sure?')) {{
+                        return;
+                    }}
+                    await runAction('process');
+                }}
+                
+                async function runAction(mode) {{
+                    const statusDiv = document.getElementById('status-message');
+                    const resultsSection = document.getElementById('results-section');
+                    const loadingDiv = document.getElementById('loading');
+                    const resultsContent = document.getElementById('results-content');
+                    
+                    // Show status and results section
+                    statusDiv.className = 'status-message status-info';
+                    statusDiv.textContent = mode === 'preview' ? '🔍 Running preview...' : '🚀 Processing emails...';
+                    statusDiv.style.display = 'block';
+                    
+                    resultsSection.style.display = 'block';
+                    loadingDiv.style.display = 'block';
+                    resultsContent.style.display = 'none';
+                    
+                    try {{
+                        if (mode === 'preview') {{
+                            // Preview mode: just call preview endpoint
+                            const response = await fetch(`/api/single-account/${{accountId}}/preview`, {{
+                                method: 'POST'
+                            }});
+                            const result = await response.json();
+                            
+                            if (result.success) {{
+                                statusDiv.className = 'status-message status-success';
+                                statusDiv.textContent = `✅ Preview completed successfully!`;
+                                
+                                // Display results
+                                const stats = result.data;
+                            resultsContent.innerHTML = `
+                                <div class="stats-grid">
+                                    <div class="stat-card">
+                                        <div class="stat-value">${{stats.total_emails || 0}}</div>
+                                        <div class="stat-label">Total Emails</div>
+                                    </div>
+                                    <div class="stat-card">
+                                        <div class="stat-value" style="color: #dc3545;">${{stats.total_deleted || 0}}</div>
+                                        <div class="stat-label">${{mode === 'preview' ? 'Would Delete' : 'Deleted'}}</div>
+                                    </div>
+                                    <div class="stat-card">
+                                        <div class="stat-value" style="color: #28a745;">${{stats.total_preserved || 0}}</div>
+                                        <div class="stat-label">Preserved</div>
+                                    </div>
+                                    <div class="stat-card">
+                                        <div class="stat-value">${{Object.keys(stats.categories || {{}}).length}}</div>
+                                        <div class="stat-label">Categories</div>
+                                    </div>
+                                </div>
+                                
+                                <div style="margin-top: 25px;">
+                                    <h4>📊 Category Breakdown:</h4>
+                                    <div id="categories-list">
+                                        ${{Object.entries(stats.categories || {{}}).map(([category, count]) => 
+                                            `<div style="display: flex; justify-content: space-between; padding: 8px 0; border-bottom: 1px solid #eee;">
+                                                <span>${{category}}</span>
+                                                <span style="font-weight: 600;">${{count}} emails</span>
+                                            </div>`
+                                        ).join('')}}
+                                    </div>
+                                </div>
+                                
+                                ${{stats.account_breakdown ? `
+                                <div style="margin-top: 25px;">
+                                    <h4>🌐 Account Breakdown:</h4>
+                                    <div id="account-breakdown-list">
+                                        ${{stats.account_breakdown.map(account => 
+                                            account.error ? 
+                                            `<div style="display: flex; justify-content: space-between; padding: 8px 0; border-bottom: 1px solid #eee; background-color: #fff5f5;">
+                                                <span style="color: #dc3545;">${{account.email}}</span>
+                                                <span style="color: #dc3545; font-weight: 600;">Error: ${{account.error}}</span>
+                                            </div>` :
+                                            `<div style="display: flex; justify-content: space-between; padding: 8px 0; border-bottom: 1px solid #eee;">
+                                                <span>${{account.email}}</span>
+                                                <span style="font-weight: 600;">
+                                                    <span style="color: #dc3545;">${{account.deleted}}</span> deleted, 
+                                                    <span style="color: #28a745;">${{account.preserved}}</span> preserved
+                                                </span>
+                                            </div>`
+                                        ).join('')}}
+                                    </div>
+                                </div>
+                                ` : ''}}
+                                
+                                <div id="email-details-section" style="margin-top: 30px;">
+                                    <div style="display: flex; justify-content: space-between; align-items: center; margin-bottom: 15px;">
+                                        <h4 style="margin: 0;">📧 Email Details:</h4>
+                                        ${{!(typeof stats.session_id === 'string' && stats.session_id.startsWith('all_')) ? `
+                                        <div>
+                                            <button id="show-session-emails" onclick="toggleEmailView('session')" style="background: #667eea; color: white; border: none; padding: 8px 12px; border-radius: 5px; margin-right: 5px; cursor: pointer; font-size: 0.9em;">Current Session</button>
+                                            <button id="show-all-emails" onclick="toggleEmailView('all')" style="background: #6c757d; color: white; border: none; padding: 8px 12px; border-radius: 5px; cursor: pointer; font-size: 0.9em;">All Account Emails</button>
+                                        </div>
+                                        ` : ''}}
+                                    </div>
+                                    <div id="email-details-loading" style="text-align: center; padding: 20px; color: #6c757d;">
+                                        <div style="font-size: 1.5em; margin-bottom: 10px;">⏳</div>
+                                        Loading email details...
+                                    </div>
+                                    <div id="email-details-table" style="display: none;"></div>
+                                </div>
+                                
+                                <div style="margin-top: 25px; font-size: 0.9em; color: #6c757d;">
+                                    Account: ${{stats.account_email}}<br>
+                                    Processing Time: ${{new Date().toLocaleString()}}
+                                </div>
+                            `;
+                            
+                            // Load email details table (only if session_id is valid and not "all accounts")
+                            if (stats.session_id && stats.session_id !== 'undefined' && !(typeof stats.session_id === 'string' && stats.session_id.startsWith('all_'))) {{
+                                currentSessionId = stats.session_id;
+                                loadEmailDetails(stats.session_id);
+                            }} else if (stats.session_id && typeof stats.session_id === 'string' && stats.session_id.startsWith('all_')) {{
+                                // Handle "all accounts" mode - load emails from multiple sessions
+                                if (stats.session_ids && stats.session_ids.length > 0) {{
+                                    loadAllAccountsEmailDetails(stats.session_ids);
+                                }} else {{
+                                    document.getElementById('email-details-loading').innerHTML = `
+                                        <div style="text-align: center; padding: 20px; color: #17a2b8;">
+                                            <div style="font-size: 1.5em; margin-bottom: 10px;">🌐</div>
+                                            All accounts processing complete. See account breakdown above for detailed results.
+                                        </div>
+                                    `;
+                                }}
+                            }} else {{
+                                document.getElementById('email-details-loading').innerHTML = `
+                                    <div style="text-align: center; padding: 20px; color: #ffc107;">
+                                        <div style="font-size: 1.5em; margin-bottom: 10px;">⚠️</div>
+                                        Session ID not available. Email details cannot be loaded.
+                                    </div>
+                                `;
+                            }}
+                            
+                            loadingDiv.style.display = 'none';
+                            resultsContent.style.display = 'block';
+                            }} else {{
+                                statusDiv.className = 'status-message status-error';
+                                statusDiv.textContent = `❌ Preview failed: ${{result.error || 'Unknown error'}}`;
+                                
+                                resultsContent.innerHTML = `
+                                    <div style="text-align: center; padding: 40px; color: #dc3545;">
+                                        <div style="font-size: 2em; margin-bottom: 15px;">❌</div>
+                                        <div>Preview failed. Please try again or check the CLI for more details.</div>
+                                    </div>
+                                `;
+                                
+                                loadingDiv.style.display = 'none';
+                                resultsContent.style.display = 'block';
+                            }}
+                        }} else {{
+                            // Process mode: first process, then automatically run preview
+                            statusDiv.className = 'status-message status-info';
+                            statusDiv.textContent = `🔄 Processing emails in background...`;
+                            
+                            const processResponse = await fetch(`/api/single-account/${{accountId}}/process`, {{
+                                method: 'POST'
+                            }});
+                            const processResult = await processResponse.json();
+                            
+                            if (processResult.success) {{
+                                // Processing successful - now automatically run preview to show remaining emails
+                                statusDiv.textContent = `🔄 Processing completed! Loading current inbox state...`;
+                                
+                                const previewResponse = await fetch(`/api/single-account/${{accountId}}/preview`, {{
+                                    method: 'POST'
+                                }});
+                                const previewResult = await previewResponse.json();
+                                
+                                if (previewResult.success) {{
+                                    statusDiv.className = 'status-message status-success';
+                                    statusDiv.textContent = `✅ Processing completed! Showing remaining emails in your inbox:`;
+                                    
+                                    // Display preview results (current state of inbox)
+                                    const stats = previewResult.data;
+                                    resultsContent.innerHTML = `
+                                        <div class="stats-grid">
+                                            <div class="stat-card">
+                                                <div class="stat-value">${{stats.total_emails || 0}}</div>
+                                                <div class="stat-label">Remaining Emails</div>
+                                            </div>
+                                            <div class="stat-card">
+                                                <div class="stat-value" style="color: #dc3545;">${{stats.total_deleted || 0}}</div>
+                                                <div class="stat-label">Would Delete</div>
+                                            </div>
+                                            <div class="stat-card">
+                                                <div class="stat-value" style="color: #28a745;">${{stats.total_preserved || 0}}</div>
+                                                <div class="stat-label">Preserved</div>
+                                            </div>
+                                            <div class="stat-card">
+                                                <div class="stat-value">${{Object.keys(stats.categories || {{}}).length}}</div>
+                                                <div class="stat-label">Categories</div>
+                                            </div>
+                                        </div>
+                                        
+                                        <div style="margin-top: 25px;">
+                                            <h4>📊 Category Breakdown:</h4>
+                                            <div id="categories-list">
+                                                ${{Object.entries(stats.categories || {{}}).map(([category, count]) => 
+                                                    `<div style="display: flex; justify-content: space-between; padding: 8px 0; border-bottom: 1px solid #eee;">
+                                                        <span>${{category}}</span>
+                                                        <span style="font-weight: 600;">${{count}} emails</span>
+                                                    </div>`
+                                                ).join('')}}
+                                            </div>
+                                        </div>
+                                        
+                                        ${{stats.account_breakdown ? `
+                                        <div style="margin-top: 25px;">
+                                            <h4>🌐 Account Breakdown:</h4>
+                                            <div id="account-breakdown-list">
+                                                ${{stats.account_breakdown.map(account => 
+                                                    account.error ? 
+                                                    `<div style="display: flex; justify-content: space-between; padding: 8px 0; border-bottom: 1px solid #eee; background-color: #fff5f5;">
+                                                        <span style="color: #dc3545;">${{account.email}}</span>
+                                                        <span style="color: #dc3545; font-weight: 600;">Error: ${{account.error}}</span>
+                                                    </div>` :
+                                                    `<div style="display: flex; justify-content: space-between; padding: 8px 0; border-bottom: 1px solid #eee;">
+                                                        <span>${{account.email}}</span>
+                                                        <span style="font-weight: 600;">
+                                                            <span style="color: #dc3545;">${{account.deleted}}</span> deleted, 
+                                                            <span style="color: #28a745;">${{account.preserved}}</span> preserved
+                                                        </span>
+                                                    </div>`
+                                                ).join('')}}
+                                            </div>
+                                        </div>
+                                        ` : ''}}
+                                        
+                                        <div id="email-details-section" style="margin-top: 30px;">
+                                            <div style="display: flex; justify-content: space-between; align-items: center; margin-bottom: 15px;">
+                                                <h4 style="margin: 0;">📧 Email Details:</h4>
+                                                ${{!(typeof stats.session_id === 'string' && stats.session_id.startsWith('all_')) ? `
+                                                <div>
+                                                    <button id="show-session-emails" onclick="toggleEmailView('session')" style="background: #667eea; color: white; border: none; padding: 8px 12px; border-radius: 5px; margin-right: 5px; cursor: pointer; font-size: 0.9em;">Current Session</button>
+                                                    <button id="show-all-emails" onclick="toggleEmailView('all')" style="background: #6c757d; color: white; border: none; padding: 8px 12px; border-radius: 5px; cursor: pointer; font-size: 0.9em;">All Account Emails</button>
+                                                </div>
+                                                ` : ''}}
+                                            </div>
+                                            <div id="email-details-loading" style="text-align: center; padding: 20px; color: #6c757d;">
+                                                <div style="font-size: 1.5em; margin-bottom: 10px;">⏳</div>
+                                                Loading email details...
+                                            </div>
+                                            <div id="email-details-table" style="display: none;"></div>
+                                        </div>
+                                        
+                                        <div style="margin-top: 25px; font-size: 0.9em; color: #6c757d;">
+                                            Account: ${{stats.account_email}}<br>
+                                            Processing Time: ${{new Date().toLocaleString()}}
+                                        </div>
+                                    `;
+                                    
+                                    // Load email details table (only if session_id is valid and not "all accounts")
+                                    if (stats.session_id && stats.session_id !== 'undefined' && !(typeof stats.session_id === 'string' && stats.session_id.startsWith('all_'))) {{
+                                        currentSessionId = stats.session_id;
+                                        loadEmailDetails(stats.session_id);
+                                    }} else if (stats.session_id && typeof stats.session_id === 'string' && stats.session_id.startsWith('all_')) {{
+                                        // Handle "all accounts" mode - load emails from multiple sessions
+                                        if (stats.session_ids && stats.session_ids.length > 0) {{
+                                            loadAllAccountsEmailDetails(stats.session_ids);
+                                        }} else {{
+                                            document.getElementById('email-details-loading').innerHTML = `
+                                                <div style="text-align: center; padding: 20px; color: #17a2b8;">
+                                                    <div style="font-size: 1.5em; margin-bottom: 10px;">🌐</div>
+                                                    All accounts processing complete. See account breakdown above for detailed results.
+                                                </div>
+                                            `;
+                                        }}
+                                    }} else {{
+                                        document.getElementById('email-details-loading').innerHTML = `
+                                            <div style="text-align: center; padding: 20px; color: #ffc107;">
+                                                <div style="font-size: 1.5em; margin-bottom: 10px;">⚠️</div>
+                                                Session ID not available. Email details cannot be loaded.
+                                            </div>
+                                        `;
+                                    }}
+                                    
+                                    loadingDiv.style.display = 'none';
+                                    resultsContent.style.display = 'block';
+                                }} else {{
+                                    statusDiv.className = 'status-message status-error';
+                                    statusDiv.textContent = `❌ Failed to load current inbox state: ${{previewResult.error || 'Unknown error'}}`;
+                                    
+                                    resultsContent.innerHTML = `
+                                        <div style="text-align: center; padding: 40px; color: #dc3545;">
+                                            <div style="font-size: 2em; margin-bottom: 15px;">❌</div>
+                                            <div>Processing completed but failed to load current state. Please try Preview to see remaining emails.</div>
+                                        </div>
+                                    `;
+                                    
+                                    loadingDiv.style.display = 'none';
+                                    resultsContent.style.display = 'block';
+                                }}
+                            }} else {{
+                                statusDiv.className = 'status-message status-error';
+                                statusDiv.textContent = `❌ Processing failed: ${{processResult.error || 'Unknown error'}}`;
+                                
+                                resultsContent.innerHTML = `
+                                    <div style="text-align: center; padding: 40px; color: #dc3545;">
+                                        <div style="font-size: 2em; margin-bottom: 15px;">❌</div>
+                                        <div>Processing failed. Please try again or check the CLI for more details.</div>
+                                    </div>
+                                `;
+                                
+                                loadingDiv.style.display = 'none';
+                                resultsContent.style.display = 'block';
+                            }}
+                        }}
+                    }} catch (error) {{
+                        statusDiv.className = 'status-message status-error';
+                        statusDiv.textContent = `❌ Error: ${{error.message}}`;
+                        
+                        resultsContent.innerHTML = `
+                            <div style="text-align: center; padding: 40px; color: #dc3545;">
+                                <div style="font-size: 2em; margin-bottom: 15px;">⚠️</div>
+                                <div>Network error. Please check your connection and try again.</div>
+                            </div>
+                        `;
+                        
+                        loadingDiv.style.display = 'none';
+                        resultsContent.style.display = 'block';
+                    }}
+                    
+                    // Auto-hide status message after 10 seconds
+                    setTimeout(() => {{
+                        statusDiv.style.display = 'none';
+                    }}, 10000);
+                }}
+                
+                async function loadEmailDetails(sessionId) {{
+                    const loadingDiv = document.getElementById('email-details-loading');
+                    const tableDiv = document.getElementById('email-details-table');
+                    
+                    try {{
+                        const response = await fetch(`/api/single-account/${{accountId}}/emails/${{sessionId}}`);
+                        const result = await response.json();
+                        
+                        if (result.success && result.emails) {{
+                            const emails = result.emails;
+                            
+                            if (emails.length === 0) {{
+                                tableDiv.innerHTML = `
+                                    <div style="text-align: center; padding: 20px; color: #6c757d;">
+                                        <div style="font-size: 1.5em; margin-bottom: 10px;">📭</div>
+                                        No emails found for this session.
+                                    </div>
+                                `;
+                            }} else {{
+                                displayEmailTable(emails, `all ${{emails.length}} emails from session ${{sessionId}}`);
+                            }}
+                            
+                            loadingDiv.style.display = 'none';
+                            tableDiv.style.display = 'block';
+                        }} else {{
+                            tableDiv.innerHTML = `
+                                <div style="text-align: center; padding: 20px; color: #dc3545;">
+                                    <div style="font-size: 1.5em; margin-bottom: 10px;">❌</div>
+                                    Failed to load email details: ${{result.error || 'Unknown error'}}
+                                </div>
+                            `;
+                            loadingDiv.style.display = 'none';
+                            tableDiv.style.display = 'block';
+                        }}
+                    }} catch (error) {{
+                        tableDiv.innerHTML = `
+                            <div style="text-align: center; padding: 20px; color: #dc3545;">
+                                <div style="font-size: 1.5em; margin-bottom: 10px;">⚠️</div>
+                                Network error loading email details: ${{error.message}}
+                            </div>
+                        `;
+                        loadingDiv.style.display = 'none';
+                        tableDiv.style.display = 'block';
+                    }}
+                }}
+                
+                function getCategoryColor(category) {{
+                    const colors = {{
+                        'Phishing': '#dc3545',
+                        'Brand Impersonation': '#fd7e14',
+                        'Financial & Investment Spam': '#6f42c1',
+                        'Adult & Dating Spam': '#e83e8c',
+                        'Marketing Spam': '#20c997',
+                        'Health & Medical Spam': '#17a2b8',
+                        'Payment Scam': '#dc3545',
+                        'Prize & Reward Scam': '#ffc107',
+                        'Promotional Email': '#28a745',
+                        'Storage & Backup Scam': '#6c757d',
+                        'Not Spam': '#28a745'
+                    }};
+                    return colors[category] || '#6c757d';
+                }}
+                
+                let currentSessionId = null;
+                
+                function toggleEmailView(view) {{
+                    const sessionBtn = document.getElementById('show-session-emails');
+                    const allBtn = document.getElementById('show-all-emails');
+                    const loadingDiv = document.getElementById('email-details-loading');
+                    const tableDiv = document.getElementById('email-details-table');
+                    
+                    // Update button styles
+                    if (view === 'session') {{
+                        sessionBtn.style.background = '#667eea';
+                        allBtn.style.background = '#6c757d';
+                        
+                        if (currentSessionId) {{
+                            loadEmailDetails(currentSessionId);
+                        }}
+                    }} else {{
+                        sessionBtn.style.background = '#6c757d';
+                        allBtn.style.background = '#667eea';
+                        
+                        loadAllAccountEmails();
+                    }}
+                }}
+                
+                async function loadAllAccountEmails() {{
+                    const loadingDiv = document.getElementById('email-details-loading');
+                    const tableDiv = document.getElementById('email-details-table');
+                    
+                    loadingDiv.style.display = 'block';
+                    tableDiv.style.display = 'none';
+                    loadingDiv.innerHTML = `
+                        <div style="text-align: center; padding: 20px; color: #6c757d;">
+                            <div style="font-size: 1.5em; margin-bottom: 10px;">⏳</div>
+                            Loading all account emails...
+                        </div>
+                    `;
+                    
+                    try {{
+                        const response = await fetch(`/api/single-account/${{accountId}}/all-emails`);
+                        const result = await response.json();
+                        
+                        if (result.success && result.emails) {{
+                            const emails = result.emails;
+                            
+                            if (emails.length === 0) {{
+                                tableDiv.innerHTML = `
+                                    <div style="text-align: center; padding: 20px; color: #6c757d;">
+                                        <div style="font-size: 1.5em; margin-bottom: 10px;">📭</div>
+                                        No emails found for this account.
+                                    </div>
+                                `;
+                            }} else {{
+                                displayEmailTable(emails, `all ${{emails.length}} account emails`);
+                            }}
+                            
+                            loadingDiv.style.display = 'none';
+                            tableDiv.style.display = 'block';
+                        }} else {{
+                            tableDiv.innerHTML = `
+                                <div style="text-align: center; padding: 20px; color: #dc3545;">
+                                    <div style="font-size: 1.5em; margin-bottom: 10px;">❌</div>
+                                    Failed to load account emails: ${{result.error || 'Unknown error'}}
+                                </div>
+                            `;
+                            loadingDiv.style.display = 'none';
+                            tableDiv.style.display = 'block';
+                        }}
+                    }} catch (error) {{
+                        tableDiv.innerHTML = `
+                            <div style="text-align: center; padding: 20px; color: #dc3545;">
+                                <div style="font-size: 1.5em; margin-bottom: 10px;">⚠️</div>
+                                Network error loading account emails: ${{error.message}}
+                            </div>
+                        `;
+                        loadingDiv.style.display = 'none';
+                        tableDiv.style.display = 'block';
+                    }}
+                }}
+                
+                function displayEmailTable(emails, description) {{
+                    const tableDiv = document.getElementById('email-details-table');
+                    
+                    tableDiv.innerHTML = `
+                        <div style="background: white; border: 1px solid #dee2e6; border-radius: 8px; overflow: hidden;">
+                            <div class="email-table-container" style="overflow-x: auto;">
+                                <table class="email-table" style="width: 100%; border-collapse: collapse;">
+                                    <thead>
+                                        <tr style="background: #f8f9fa; border-bottom: 2px solid #dee2e6;">
+                                            <th style="padding: 12px; text-align: center; border-right: 1px solid #dee2e6; font-weight: 600; width: 80px;">🔍 Research</th>
+                                            <th style="padding: 12px; text-align: left; border-right: 1px solid #dee2e6; font-weight: 600;">Sender</th>
+                                            <th style="padding: 12px; text-align: left; border-right: 1px solid #dee2e6; font-weight: 600;">Subject</th>
+                                            <th style="padding: 12px; text-align: left; border-right: 1px solid #dee2e6; font-weight: 600;">Category</th>
+                                            <th class="email-column-confidence" style="padding: 12px; text-align: center; border-right: 1px solid #dee2e6; font-weight: 600;">Confidence</th>
+                                            <th style="padding: 12px; text-align: center; border-right: 1px solid #dee2e6; font-weight: 600;">Protection</th>
+                                            <th style="padding: 12px; text-align: center; border-right: 1px solid #dee2e6; font-weight: 600;">Action</th>
+                                            <th class="email-column-date" style="padding: 12px; text-align: center; font-weight: 600;">Date</th>
+                                        </tr>
+                                    </thead>
+                                    <tbody>
+                                        ${{emails.map(email => `
+                                            <tr style="border-bottom: 1px solid #eee;">
+                                                <td class="email-cell email-cell-compact" style="padding: 10px; border-right: 1px solid #eee; text-align: center; width: 80px;">
+                                                    <input type="checkbox" 
+                                                           onchange="toggleResearchFlag('${{email.uid || ''}}', '${{email.folder_name || ''}}', ${{email.account_id || 0}}, this)"
+                                                           ${{email.is_research_flagged ? 'checked' : ''}}
+                                                           style="cursor: pointer; transform: scale(1.2);"
+                                                           title="Flag for research investigation">
+                                                </td>
+                                                <td class="email-cell email-cell-sender" style="padding: 10px; border-right: 1px solid #eee; max-width: 200px; overflow: hidden; text-overflow: ellipsis; white-space: nowrap;" title="${{email.sender}}">
+                                                    ${{email.sender}}
+                                                </td>
+                                                <td class="email-cell email-cell-subject" style="padding: 10px; border-right: 1px solid #eee; max-width: 300px; overflow: hidden; text-overflow: ellipsis; white-space: nowrap;" title="${{email.subject}}">
+                                                    ${{email.subject}}
+                                                </td>
+                                                <td class="email-cell" style="padding: 10px; border-right: 1px solid #eee;">
+                                                    <span style="background: ${{getCategoryColor(email.category)}}; color: white; padding: 4px 8px; border-radius: 4px; font-size: 0.85em; font-weight: 500;">
+                                                        ${{email.category}}
+                                                    </span>
+                                                </td>
+                                                <td class="email-cell email-column-confidence" style="padding: 10px; border-right: 1px solid #eee; text-align: center;">
+                                                    <span style="font-weight: 500; color: ${{email.confidence >= 70 ? '#28a745' : email.confidence >= 40 ? '#ffc107' : '#dc3545'}};">
+                                                        ${{Math.round(email.confidence)}}%
+                                                    </span>
+                                                </td>
+                                                <td class="email-cell" style="padding: 10px; border-right: 1px solid #eee; text-align: center;">
+                                                    <div style="display: flex; flex-direction: column; align-items: center; gap: 4px;">
+                                                        <span style="font-size: 0.8em; color: #6c757d; font-weight: 500;">
+                                                            ${{email.is_protected ? 'Protected' : (email.action === 'DELETED' && !email.is_protected) || email.is_flagged_for_deletion ? 'Delete' : ''}}
+                                                        </span>
+                                                        ${{email.action === 'DELETED' ? `
+                                                            <button onclick="toggleEmailFlagInTable('${{email.uid || ''}}', '${{email.folder_name || ''}}', ${{email.account_id || 0}}, ${{email.is_protected || false}}, this, 'protect')" 
+                                                                    style="border: 1px solid ${{email.is_protected ? '#dc3545' : '#28a745'}}; background: #f8f9fa; color: ${{email.is_protected ? '#dc3545' : '#28a745'}}; padding: 2px 6px; border-radius: 3px; font-size: 0.75em; cursor: pointer; transition: all 0.2s;">
+                                                                ${{email.is_protected ? 'Unmark Protection' : 'Mark for Protection'}}
+                                                            </button>
+                                                        ` : `
+                                                            <button onclick="toggleEmailFlagInTable('${{email.uid || ''}}', '${{email.folder_name || ''}}', ${{email.account_id || 0}}, ${{email.is_flagged_for_deletion || false}}, this, 'delete')" 
+                                                                    style="border: 1px solid ${{email.is_flagged_for_deletion ? '#dc3545' : '#fd7e14'}}; background: #f8f9fa; color: ${{email.is_flagged_for_deletion ? '#dc3545' : '#fd7e14'}}; padding: 2px 6px; border-radius: 3px; font-size: 0.75em; cursor: pointer; transition: all 0.2s;">
+                                                                ${{email.is_flagged_for_deletion ? 'Unmark for Deletion' : 'Mark for Deletion'}}
+                                                            </button>
+                                                        `}}
+                                                    </div>
+                                                </td>
+                                                <td class="email-cell" style="padding: 10px; border-right: 1px solid #eee; text-align: center;">
+                                                    <span style="background: ${{email.action === 'DELETED' ? '#dc3545' : '#28a745'}}; color: white; padding: 4px 8px; border-radius: 4px; font-size: 0.85em; font-weight: 500;">
+                                                        ${{email.action}}
+                                                    </span>
+                                                </td>
+                                                <td class="email-cell email-column-date" style="padding: 10px; text-align: center; font-size: 0.85em; color: #6c757d;">
+                                                    ${{new Date(email.timestamp).toLocaleDateString()}}
+                                                </td>
+                                            </tr>
+                                        `).join('')}}
+                                    </tbody>
+                                </table>
+                            </div>
+                            <div style="padding: 15px; background: #f8f9fa; border-top: 1px solid #dee2e6; font-size: 0.9em; color: #6c757d; text-align: center;">
+                                Showing ${{description}}
+                                <br>
+                                <span style="font-size: 0.85em;">(${{emails.filter(e => e.action === 'DELETED' || e.action === 'WOULD DELETE').length}} deleted, ${{emails.filter(e => e.action === 'PRESERVED' || e.action === 'WOULD PRESERVE').length}} preserved)</span>
+                            </div>
+                        </div>
+                    `;
+                }}
+                
+                // Toggle email flag function for table view (handles both protect and delete flags)
+                async function toggleEmailFlagInTable(emailUid, folderName, accountId, currentlyFlagged, buttonElement, flagType = 'protect') {{
+                    try {{
+                        console.log('toggleEmailFlagInTable called:', {{ emailUid, folderName, accountId, currentlyFlagged, flagType }});
+                        
+                        // Validate required parameters
+                        if (!emailUid || !folderName || !accountId || accountId === 0) {{
+                            throw new Error(`❌ Cannot flag this email: Missing email UID or folder information. This email may be from an older session before flagging was enabled.`);
+                        }}
+                        
+                        // Disable button during operation
+                        buttonElement.disabled = true;
+                        const originalText = buttonElement.textContent;
+                        buttonElement.textContent = 'Working...';
+                        
+                        let endpoint, requestData, successMessage;
+                        
+                        if (flagType === 'protect') {{
+                            // Handle protection flags (for DELETED emails)
+                            const action = currentlyFlagged ? 'unflag' : 'flag';
+                            endpoint = '/api/emails/' + action;
+                            requestData = {{
+                                email_uid: emailUid,
+                                folder_name: folderName,
+                                account_id: parseInt(accountId)
+                            }};
+                            if (action === 'flag') {{
+                                requestData.flag_reason = 'User requested protection from deletion';
+                            }}
+                            successMessage = currentlyFlagged ? 
+                                'Email protection removed' : 
+                                'Email protected from deletion';
+                        }} else {{
+                            // Handle delete flags (for PRESERVED emails)
+                            if (currentlyFlagged) {{
+                                // Remove delete flag (unflag)
+                                endpoint = '/api/emails/unflag';
+                                requestData = {{
+                                    email_uid: emailUid,
+                                    folder_name: folderName,
+                                    account_id: parseInt(accountId)
+                                }};
+                                successMessage = 'Email unmarked for deletion';
+                            }} else {{
+                                // Add delete flag
+                                endpoint = '/api/emails/flag-for-deletion';
+                                requestData = {{
+                                    email_uid: emailUid,
+                                    folder_name: folderName,
+                                    account_id: parseInt(accountId),
+                                    flag_reason: 'User requested deletion override'
+                                }};
+                                successMessage = 'Email marked for deletion';
+                            }}
+                        }}
+                        
+                        // Make API call
+                        const response = await fetch(endpoint, {{
+                            method: 'POST',
+                            headers: {{
+                                'Content-Type': 'application/json'
+                            }},
+                            body: JSON.stringify(requestData)
+                        }});
+                        
+                        const result = await response.json();
+                        
+                        if (result.success) {{
+                            // Update UI to reflect new state
+                            const newFlaggedState = !currentlyFlagged;
+                            
+                            // Update the status text and button based on flag type
+                            const statusSpan = buttonElement.parentElement.querySelector('span');
+                            
+                            if (flagType === 'protect') {{
+                                statusSpan.textContent = newFlaggedState ? 'Protected' : '';
+                                buttonElement.textContent = newFlaggedState ? 'Unmark Protection' : 'Mark for Protection';
+                                buttonElement.style.borderColor = newFlaggedState ? '#dc3545' : '#28a745';
+                                buttonElement.style.color = newFlaggedState ? '#dc3545' : '#28a745';
+                                
+                                // Update onclick handler for new state
+                                buttonElement.onclick = function() {{
+                                    toggleEmailFlagInTable(emailUid, folderName, accountId, newFlaggedState, this, 'protect');
+                                }};
+                            }} else {{
+                                statusSpan.textContent = newFlaggedState ? 'Delete' : '';
+                                buttonElement.textContent = newFlaggedState ? 'Unmark for Deletion' : 'Mark for Deletion';
+                                buttonElement.style.borderColor = newFlaggedState ? '#dc3545' : '#fd7e14';
+                                buttonElement.style.color = newFlaggedState ? '#dc3545' : '#fd7e14';
+                                
+                                // Update onclick handler for new state
+                                buttonElement.onclick = function() {{
+                                    toggleEmailFlagInTable(emailUid, folderName, accountId, newFlaggedState, this, 'delete');
+                                }};
+                            }}
+                            
+                            // Show success message
+                            showSuccessMessage(successMessage);
+                            
+                        }} else {{
+                            throw new Error(result.message || 'Failed to update email flag');
+                        }}
+                        
+                    }} catch (error) {{
+                        console.error('Flag toggle error:', error);
+                        alert('❌ Error updating protection: ' + error.message);
+                        
+                        // Reset button on error
+                        buttonElement.disabled = false;
+                        buttonElement.textContent = originalText;
+                    }} finally {{
+                        // Re-enable button
+                        buttonElement.disabled = false;
+                    }}
+                }}
+                
+                // Toggle research flag function for checkbox
+                async function toggleResearchFlag(emailUid, folderName, accountId, checkboxElement) {{
+                    try {{
+                        console.log('toggleResearchFlag called:', {{ emailUid, folderName, accountId, checked: checkboxElement.checked }});
+                        
+                        // Validate required parameters
+                        if (!emailUid || !folderName || !accountId || accountId === 0) {{
+                            throw new Error(`❌ Cannot flag this email: Missing email UID or folder information.`);
+                        }}
+                        
+                        // Disable checkbox during operation
+                        checkboxElement.disabled = true;
+                        
+                        const endpoint = checkboxElement.checked ? '/api/flag-for-research' : '/api/unflag-research';
+                        const requestData = {{
+                            email_uid: emailUid,
+                            folder_name: folderName,
+                            account_id: parseInt(accountId),
+                            flag_reason: 'User requested classification investigation'
+                        }};
+                        
+                        const response = await fetch(endpoint, {{
+                            method: 'POST',
+                            headers: {{ 'Content-Type': 'application/json' }},
+                            body: JSON.stringify(requestData)
+                        }});
+                        
+                        const result = await response.json();
+                        
+                        if (result.success) {{
+                            const message = checkboxElement.checked ? 
+                                'Email flagged for research investigation' : 
+                                'Email research flag removed';
+                            showSuccessMessage(message);
+                        }} else {{
+                            throw new Error(result.message || 'Failed to update research flag');
+                        }}
+                        
+                    }} catch (error) {{
+                        console.error('Research flag toggle error:', error);
+                        alert('❌ Error updating research flag: ' + error.message);
+                        
+                        // Reset checkbox on error
+                        checkboxElement.checked = !checkboxElement.checked;
+                    }} finally {{
+                        // Re-enable checkbox
+                        checkboxElement.disabled = false;
+                    }}
+                }}
+                
+                function showSuccessMessage(message) {{
+                    // Create and show a temporary success message
+                    const messageDiv = document.createElement('div');
+                    messageDiv.style.cssText = `
+                        position: fixed;
+                        top: 20px;
+                        right: 20px;
+                        background: #28a745;
+                        color: white;
+                        padding: 10px 20px;
+                        border-radius: 5px;
+                        font-weight: bold;
+                        z-index: 1000;
+                        animation: slideIn 0.3s ease;
+                    `;
+                    messageDiv.textContent = message;
+                    
+                    document.body.appendChild(messageDiv);
+                    
+                    // Remove after 3 seconds
+                    setTimeout(() => {{
+                        messageDiv.style.animation = 'slideOut 0.3s ease';
+                        setTimeout(() => messageDiv.remove(), 300);
+                    }}, 3000);
+                }}
+                
+                async function loadAllAccountsEmailDetails(sessionIds) {{
+                    const loadingDiv = document.getElementById('email-details-loading');
+                    const tableDiv = document.getElementById('email-details-table');
+                    
+                    loadingDiv.style.display = 'block';
+                    tableDiv.style.display = 'none';
+                    loadingDiv.innerHTML = `
+                        <div style="text-align: center; padding: 20px; color: #6c757d;">
+                            <div style="font-size: 1.5em; margin-bottom: 10px;">⏳</div>
+                            Loading emails from all accounts...
+                        </div>
+                    `;
+                    
+                    try {{
+                        // Convert sessionIds array to JSON string for API call
+                        const sessionIdsParam = encodeURIComponent(JSON.stringify(sessionIds));
+                        const response = await fetch(`/api/all-accounts/emails?session_ids=${{sessionIdsParam}}`);
+                        const result = await response.json();
+                        
+                        if (result.success && result.emails) {{
+                            const emails = result.emails;
+                            
+                            if (emails.length === 0) {{
+                                tableDiv.innerHTML = `
+                                    <div style="text-align: center; padding: 20px; color: #6c757d;">
+                                        <div style="font-size: 1.5em; margin-bottom: 10px;">📭</div>
+                                        No emails found across all accounts.
+                                    </div>
+                                `;
+                            }} else {{
+                                displayAllAccountsEmailTable(emails, `${{emails.length}} emails from ${{result.session_count}} accounts`);
+                            }}
+                            
+                            loadingDiv.style.display = 'none';
+                            tableDiv.style.display = 'block';
+                        }} else {{
+                            tableDiv.innerHTML = `
+                                <div style="text-align: center; padding: 20px; color: #dc3545;">
+                                    <div style="font-size: 1.5em; margin-bottom: 10px;">❌</div>
+                                    Failed to load all accounts emails: ${{result.error || 'Unknown error'}}
+                                </div>
+                            `;
+                            loadingDiv.style.display = 'none';
+                            tableDiv.style.display = 'block';
+                        }}
+                    }} catch (error) {{
+                        tableDiv.innerHTML = `
+                            <div style="text-align: center; padding: 20px; color: #dc3545;">
+                                <div style="font-size: 1.5em; margin-bottom: 10px;">⚠️</div>
+                                Network error loading all accounts emails: ${{error.message}}
+                            </div>
+                        `;
+                        loadingDiv.style.display = 'none';
+                        tableDiv.style.display = 'block';
+                    }}
+                }}
+                
+                function displayAllAccountsEmailTable(emails, description) {{
+                    const tableDiv = document.getElementById('email-details-table');
+                    
+                    tableDiv.innerHTML = `
+                        <div style="background: white; border: 1px solid #dee2e6; border-radius: 8px; overflow: hidden;">
+                            <div class="email-table-container" style="overflow-x: auto;">
+                                <table class="email-table" style="width: 100%; border-collapse: collapse;">
+                                    <thead>
+                                        <tr style="background: #f8f9fa; border-bottom: 2px solid #dee2e6;">
+                                            <th style="padding: 12px; text-align: center; border-right: 1px solid #dee2e6; font-weight: 600; width: 80px;">🔍 Research</th>
+                                            <th style="padding: 12px; text-align: left; border-right: 1px solid #dee2e6; font-weight: 600; width: 140px;">Account</th>
+                                            <th style="padding: 12px; text-align: left; border-right: 1px solid #dee2e6; font-weight: 600; width: 180px;">Sender</th>
+                                            <th style="padding: 12px; text-align: left; border-right: 1px solid #dee2e6; font-weight: 600; width: 250px;">Subject</th>
+                                            <th style="padding: 12px; text-align: center; border-right: 1px solid #dee2e6; font-weight: 600; width: 140px;">Category</th>
+                                            <th style="padding: 12px; text-align: center; border-right: 1px solid #dee2e6; font-weight: 600; width: 90px;" class="email-column-confidence">Confidence</th>
+                                            <th style="padding: 12px; text-align: center; border-right: 1px solid #dee2e6; font-weight: 600; width: 110px;">Protection</th>
+                                            <th style="padding: 12px; text-align: center; border-right: 1px solid #dee2e6; font-weight: 600; width: 100px;">Action</th>
+                                            <th style="padding: 12px; text-align: center; font-weight: 600; width: 100px;" class="email-column-date">Date</th>
+                                        </tr>
+                                    </thead>
+                                    <tbody>
+                                        ${{emails.map(email => `
+                                            <tr style="border-bottom: 1px solid #eee;">
+                                                <td class="email-cell email-cell-compact" style="padding: 10px; border-right: 1px solid #eee; text-align: center; width: 80px;">
+                                                    <input type="checkbox" 
+                                                           onchange="toggleResearchFlag('${{email.uid || ''}}', '${{email.folder_name || ''}}', ${{email.account_id || 0}}, this)"
+                                                           ${{email.is_research_flagged ? 'checked' : ''}}
+                                                           style="cursor: pointer; transform: scale(1.2);"
+                                                           title="Flag for research investigation">
+                                                </td>
+                                                <td class="email-cell email-cell-account" style="padding: 10px; border-right: 1px solid #eee; width: 140px; max-width: 140px; overflow: hidden; text-overflow: ellipsis; white-space: nowrap; font-size: 0.85em; color: #6c757d;" title="${{email.account_email}}">
+                                                    ${{email.account_email}}
+                                                </td>
+                                                <td class="email-cell email-cell-sender" style="padding: 10px; border-right: 1px solid #eee; width: 180px; max-width: 180px; overflow: hidden; text-overflow: ellipsis; white-space: nowrap;" title="${{email.sender}}">
+                                                    ${{email.sender}}
+                                                </td>
+                                                <td class="email-cell email-cell-subject" style="padding: 10px; border-right: 1px solid #eee; width: 250px; max-width: 250px; overflow: hidden; text-overflow: ellipsis; white-space: nowrap;" title="${{email.subject}}">
+                                                    ${{email.subject}}
+                                                </td>
+                                                <td class="email-cell" style="padding: 10px; border-right: 1px solid #eee; width: 140px; text-align: center;">
+                                                    <span style="background: ${{getCategoryColor(email.category)}}; color: white; padding: 4px 8px; border-radius: 4px; font-size: 0.85em; font-weight: 500;">
+                                                        ${{email.category}}
+                                                    </span>
+                                                </td>
+                                                <td class="email-cell email-column-confidence" style="padding: 10px; border-right: 1px solid #eee; width: 90px; text-align: center;">
+                                                    <span style="font-weight: 500; color: ${{email.confidence >= 70 ? '#28a745' : email.confidence >= 40 ? '#ffc107' : '#dc3545'}};">
+                                                        ${{Math.round(email.confidence)}}%
+                                                    </span>
+                                                </td>
+                                                <td class="email-cell" style="padding: 10px; border-right: 1px solid #eee; width: 110px; text-align: center;">
+                                                    <div style="display: flex; flex-direction: column; align-items: center; gap: 4px;">
+                                                        <span style="font-size: 0.8em; color: #6c757d; font-weight: 500;">
+                                                            ${{email.is_protected ? 'Protected' : (email.action === 'DELETED' && !email.is_protected) || email.is_flagged_for_deletion ? 'Delete' : ''}}
+                                                        </span>
+                                                        ${{email.action === 'DELETED' ? `
+                                                            <button onclick="toggleEmailFlagInTable('${{email.uid || ''}}', '${{email.folder_name || ''}}', ${{email.account_id || 0}}, ${{email.is_protected || false}}, this, 'protect')" 
+                                                                    style="border: 1px solid ${{email.is_protected ? '#dc3545' : '#28a745'}}; background: #f8f9fa; color: ${{email.is_protected ? '#dc3545' : '#28a745'}}; padding: 2px 6px; border-radius: 3px; font-size: 0.75em; cursor: pointer; transition: all 0.2s;">
+                                                                ${{email.is_protected ? 'Unmark Protection' : 'Mark for Protection'}}
+                                                            </button>
+                                                        ` : `
+                                                            <button onclick="toggleEmailFlagInTable('${{email.uid || ''}}', '${{email.folder_name || ''}}', ${{email.account_id || 0}}, ${{email.is_flagged_for_deletion || false}}, this, 'delete')" 
+                                                                    style="border: 1px solid ${{email.is_flagged_for_deletion ? '#dc3545' : '#fd7e14'}}; background: #f8f9fa; color: ${{email.is_flagged_for_deletion ? '#dc3545' : '#fd7e14'}}; padding: 2px 6px; border-radius: 3px; font-size: 0.75em; cursor: pointer; transition: all 0.2s;">
+                                                                ${{email.is_flagged_for_deletion ? 'Unmark for Deletion' : 'Mark for Deletion'}}
+                                                            </button>
+                                                        `}}
+                                                    </div>
+                                                </td>
+                                                <td class="email-cell" style="padding: 10px; border-right: 1px solid #eee; width: 100px; text-align: center;">
+                                                    <span style="background: ${{email.action === 'DELETED' ? '#dc3545' : '#28a745'}}; color: white; padding: 4px 8px; border-radius: 4px; font-size: 0.85em; font-weight: 500;">
+                                                        ${{email.action}}
+                                                    </span>
+                                                </td>
+                                                <td class="email-cell email-column-date" style="padding: 10px; width: 100px; text-align: center; font-size: 0.85em; color: #6c757d;">
+                                                    ${{new Date(email.timestamp).toLocaleDateString()}}
+                                                </td>
+                                            </tr>
+                                        `).join('')}}
+                                    </tbody>
+                                </table>
+                            </div>
+                            <div style="padding: 15px; background: #f8f9fa; border-top: 1px solid #dee2e6; font-size: 0.9em; color: #6c757d; text-align: center;">
+                                Showing ${{description}}
+                                <br>
+                                <span style="font-size: 0.85em;">(${{emails.filter(e => e.action === 'DELETED' || e.action === 'WOULD DELETE').length}} deleted, ${{emails.filter(e => e.action === 'PRESERVED' || e.action === 'WOULD PRESERVE').length}} preserved)</span>
+                            </div>
+                        </div>
+                    `;
+                }}
+            </script>
+        </body>
+        </html>
+        """
+        
+        return html
         
     except Exception as e:
-        print(f"❌ Error loading single account page: {e}")
-        import traceback
-        traceback.print_exc()
-        return HTMLResponse(f"<h1>Error loading account: {e}</h1>")
+        return f"""
+        <html>
+        <head><title>Single Account Error</title></head>
+        <body>
+            <h1>Error Loading Account</h1>
+            <p>Error: {str(e)}</p>
+            <a href="/accounts">← Back to Accounts</a>
+        </body>
+        </html>
+        """
 
 @app.get("/api/accounts")
 async def get_accounts_api():
